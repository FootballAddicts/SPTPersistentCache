--- conflicted
+++ resolved
@@ -1,6 +1,5 @@
 <img alt="SPTPersistentCache" src="banner@2x.png" width="100%" max-width="888">
 
-<<<<<<< HEAD
 [![Build Status](https://api.travis-ci.org/spotify/SPTPersistentCache.svg)](https://travis-ci.org/spotify/SPTPersistentCache)
 [![Coverage Status](https://coveralls.io/repos/spotify/SPTPersistentCache/badge.svg?branch=master&service=github)](https://coveralls.io/github/spotify/SPTPersistentCache?branch=master)
 [![Documentation](https://img.shields.io/cocoapods/metrics/doc-percent/SPTPersistentCache.svg)](http://cocoadocs.org/docsets/SPTPersistentCache/)
@@ -9,10 +8,7 @@
 [![Carthage compatible](https://img.shields.io/badge/Carthage-compatible-4BC51D.svg?style=flat)](https://github.com/Carthage/Carthage)
 [![Spotify FOSS Slack](https://slackin.spotify.com/badge.svg)](https://slackin.spotify.com)
 
-Everyone tries to implement a cache at some point in their apps lifecycle, and this is ours. This is a library that allows people to cache NSData with TTL values and semantics for disk management.
-=======
-Everyone tries to implement a cache at some point in their app's lifecycle, and this is ours. This is a library that allows people to cache NSData with TTL values and semantics for disk management.
->>>>>>> 090b55a3
+Everyone tries to implement a cache at some point in their app’s lifecycle, and this is ours. This is a library that allows people to cache `NSData` with time to live (TTL) values and semantics for disk management.
 
 - [x] 📱 iOS 7.0+
 - [x] 💻 OS X 10.9+
@@ -21,7 +17,7 @@
 `SPTPersistentCache` is designed as an LRU cache which stores all the data in a single binary file, with entries containing the length, last accessed time and a CRC check designed to prevent corruption. It can be used to automatically schedule garbage collection and invoke pruning.
 
 ## Installation
-SPTPersistentCache can be installed in a variety of ways including traditional static libraries and dynamic frameworks.
+`SPTPersistentCache` can be installed in a variety of ways including traditional static libraries and dynamic frameworks.
 
 ### Static Library
 Simply include `SPTPersistentCache.xcodeproj` in your App’s Xcode project, and link your app with the library in the “Build Phases” section.
