/*
 * Copyright (c) 2016 Spotify AB.
 *
 * Licensed to the Apache Software Foundation (ASF) under one
 * or more contributor license agreements.  See the NOTICE file
 * distributed with this work for additional information
 * regarding copyright ownership.  The ASF licenses this file
 * to you under the Apache License, Version 2.0 (the
 * "License"); you may not use this file except in compliance
 * with the License.  You may obtain a copy of the License at
 *
 *   http://www.apache.org/licenses/LICENSE-2.0
 *
 * Unless required by applicable law or agreed to in writing,
 * software distributed under the License is distributed on an
 * "AS IS" BASIS, WITHOUT WARRANTIES OR CONDITIONS OF ANY
 * KIND, either express or implied.  See the License for the
 * specific language governing permissions and limitations
 * under the License.
 */
#import <SPTPersistentCache/SPTPersistentCache.h>

#import <SPTPersistentCache/SPTPersistentCacheHeader.h>

#import "crc32iso3309.h"
#import "SPTPersistentCacheRecord+Private.h"
#import "SPTPersistentCacheResponse+Private.h"
#import "SPTPersistentCache+Private.h"
#import "SPTPersistentCacheGarbageCollector.h"
#import "NSError+SPTPersistentCacheDomainErrors.h"
#import "SPTPersistentCacheFileManager.h"
#include <sys/stat.h>
#import "SPTPersistentCacheTypeUtilities.h"
#import "SPTPersistentCacheDebugUtilities.h"

// Enable for more precise logging
//#define DEBUG_OUTPUT_ENABLED

NSString *const SPTPersistentCacheErrorDomain = @"persistent.cache.error";
static const uint64_t kTTLUpperBoundInSec = 86400 * 31 * 2;

static NSString * const SPTDataCacheFileNameKey = @"SPTDataCacheFileNameKey";
static NSString * const SPTDataCacheFileAttributesKey = @"SPTDataCacheFileAttributesKey";

typedef SPTPersistentCacheResponse* (^FileProcessingBlockType)(int filedes);
typedef void (^RecordHeaderGetCallbackType)(SPTPersistentCacheRecordHeader *header);

#pragma mark - SPTPersistentCache()

@interface SPTPersistentCache ()
@property (nonatomic, copy) SPTPersistentCacheOptions *options;
// Serial queue used to run all internall stuff
@property (nonatomic, strong) dispatch_queue_t workQueue;
@property (nonatomic, strong) NSFileManager *fileManager;
@property (nonatomic, strong) SPTPersistentCacheGarbageCollector *garbageCollector;
@property (nonatomic, copy) SPTPersistentCacheDebugCallback debugOutput;
@property (nonatomic, copy) SPTPersistentCacheCurrentTimeSecCallback currentTime;
@property (nonatomic, strong) SPTPersistentCacheFileManager *dataCacheFileManager;
@end

#pragma mark - SPTPersistentCache

@implementation SPTPersistentCache

- (instancetype)init
{
    return [self initWithOptions:nil];
}

- (instancetype)initWithOptions:(SPTPersistentCacheOptions *)options
{
    if (!(self = [super init])) {
        return nil;
    }

    _options = (options ? options : [SPTPersistentCacheOptions new]);

    _workQueue = dispatch_queue_create([options.identifierForQueue UTF8String], DISPATCH_QUEUE_CONCURRENT);
    assert(_workQueue != nil);
    self.fileManager = [NSFileManager defaultManager];

    _currentTime = [self.options.currentTimeSec copy];
    _debugOutput = [self.options.debugOutput copy];
    
    _dataCacheFileManager = [[SPTPersistentCacheFileManager alloc] initWithOptions:_options];
    
    if (![_dataCacheFileManager createCacheDirectory]) {
        return nil;
    }
    
    _garbageCollector = [[SPTPersistentCacheGarbageCollector alloc] initWithCache:self
                                                                          options:_options
                                                                            queue:_workQueue];

    return self;
}

- (BOOL)loadDataForKey:(NSString *)key
          withCallback:(SPTPersistentCacheResponseCallback)callback
               onQueue:(dispatch_queue_t)queue
{
    if (callback == nil || queue == nil) {
        return NO;
    }

    callback = [callback copy];
    [self dispatchBlock:^ {
        [self loadDataForKeySync:key withCallback:callback onQueue:queue];
    } on:self.workQueue];
    return YES;
}

- (BOOL)loadDataForKeysWithPrefix:(NSString *)prefix
                chooseKeyCallback:(SPTPersistentCacheChooseKeyCallback)chooseKeyCallback
                     withCallback:(SPTPersistentCacheResponseCallback)callback
                          onQueue:(dispatch_queue_t)queue
{
    if (callback == nil || queue == nil || chooseKeyCallback == nil) {
        return NO;
    }

    [self dispatchBlock:^{
        NSString *path = [self.dataCacheFileManager subDirectoryPathForKey:prefix];
        NSMutableArray * __block keys = [NSMutableArray array];

        // WARNING: Do not use enumeratorAtURL never ever. Its unsafe bcuz gets locked forever
        NSError *error = nil;
        NSArray *content = [self.fileManager contentsOfDirectoryAtPath:path error:&error];

        if (content == nil) {
            // If no directory is exist its fine, say not found to user
            if (error.code == NSFileReadNoSuchFileError || error.code == NSFileNoSuchFileError) {
                [self dispatchEmptyResponseWithResult:SPTPersistentCacheResponseCodeNotFound
                                             callback:callback
                                              onQueue:queue];
            } else {
                [self debugOutput:@"PersistentDataCache: Unable to get dir contents: %@, error: %@", path, [error localizedDescription]];
                [self dispatchError:error result:SPTPersistentCacheResponseCodeOperationError callback:callback onQueue:queue];
            }
            return;
        }

        [content enumerateObjectsUsingBlock:^(NSString *key, NSUInteger idx, BOOL *stop) {
            NSString *file = key;
            if ([file hasPrefix:prefix]) {
                [keys addObject:file];
            }
        }];

        NSMutableArray * __block keysToConsider = [NSMutableArray array];

        // Validate keys for expiration before giving it back to caller. Its important since giving expired keys
        // is wrong since caller can miss data that are no expired by picking expired key.
        for (NSString *key in keys) {
            NSString *filePath = [self.dataCacheFileManager pathForKey:key];

            // WARNING: We may skip return result here bcuz in that case we will skip the key as invalid
            [self alterHeaderForFileAtPath:filePath
                                 withBlock:^(SPTPersistentCacheRecordHeader *header) {
                                     assert(header != nil);

                                     // Satisfy Req.#1.2
                                     if ([self isDataCanBeReturnedWithHeader:header]) {
                                         [keysToConsider addObject:key];
                                     }
                                 }
                                 writeBack:NO
                                  complain:YES];

        }

        // If not keys left after validation we are done with not found callback
        if (keysToConsider.count == 0) {
            [self dispatchEmptyResponseWithResult:SPTPersistentCacheResponseCodeNotFound callback:callback onQueue:queue];
            return;
        }

        NSString *keyToOpen = chooseKeyCallback(keysToConsider);

        // If user told us 'nil' he didnt found abything interesting in keys so we are done wiht not found
        if (keyToOpen == nil) {
            [self dispatchEmptyResponseWithResult:SPTPersistentCacheResponseCodeNotFound callback:callback onQueue:queue];
            return;
        }
        
        [self loadDataForKeySync:keyToOpen withCallback:callback onQueue:queue];
    } on:self.workQueue];

    return YES;
}

- (BOOL)storeData:(NSData *)data
           forKey:(NSString *)key
           locked:(BOOL)locked
     withCallback:(SPTPersistentCacheResponseCallback)callback
          onQueue:(dispatch_queue_t)queue

{
    return [self storeData:data forKey:key ttl:0 locked:locked withCallback:callback onQueue:queue];
}

- (BOOL)storeData:(NSData *)data
           forKey:(NSString *)key
              ttl:(NSUInteger)ttl
           locked:(BOOL)locked
     withCallback:(SPTPersistentCacheResponseCallback)callback
          onQueue:(dispatch_queue_t)queue

{
    if (data == nil || key == nil || (callback != nil && queue == nil)) {
        return NO;
    }

    callback = [callback copy];
    [self dispatchBlock:^{
        [self storeDataSync:data forKey:key ttl:ttl locked:locked withCallback:callback onQueue:queue];
    } on:self.workQueue];
    return YES;
}


// TODO: return NOT_PERMITTED on try to touch TLL>0
- (void)touchDataForKey:(NSString *)key
               callback:(SPTPersistentCacheResponseCallback)callback
                onQueue:(dispatch_queue_t)queue
{
    if (callback != nil) {
        NSAssert(queue, @"You must specify the queue");
    }


    [self dispatchBlock:^{
        NSString *filePath = [self.dataCacheFileManager pathForKey:key];

        BOOL __block expired = NO;
        SPTPersistentCacheResponse *response = [self alterHeaderForFileAtPath:filePath
                                                                    withBlock:^(SPTPersistentCacheRecordHeader *header) {
                                                                        // Satisfy Req.#1.2 and Req.#1.3
                                                                        if (![self isDataCanBeReturnedWithHeader:header]) {
                                                                            expired = YES;
                                                                            return;
                                                                        }
                                                                        // Touch files that have default expiration policy
                                                                        if (header->ttl == 0) {
                                                                            header->updateTimeSec = spt_uint64rint(self.currentTime());
                                                                        }
                                                                    }
                                                                    writeBack:YES
                                                                     complain:NO];

        // Satisfy Req.#1.2
        if (expired) {
            response = [[SPTPersistentCacheResponse alloc] initWithResult:SPTPersistentCacheResponseCodeNotFound error:nil record:nil];
        }

        if (callback) {
            [self dispatchBlock:^ {
                callback(response);
            } on:queue];
        }
    } on:self.workQueue];
}

- (void)removeDataForKeysSync:(NSArray *)keys
{
    for (NSString *key in keys) {
        [self.dataCacheFileManager removeDataForKey:key];
    }
}

- (void)removeDataForKeys:(NSArray *)keys
{
    dispatch_barrier_async(self.workQueue, ^{
        [self removeDataForKeysSync:keys];
    });
}

- (BOOL)lockDataForKeys:(NSArray *)keys
               callback:(SPTPersistentCacheResponseCallback)callback
                onQueue:(dispatch_queue_t)queue
{
    if ((callback != nil && queue == nil) || keys.count == 0) {
        return NO;
    }

    [self dispatchBlock:^{
        for (NSString *key in keys) {
            NSString *filePath = [self.dataCacheFileManager pathForKey:key];
            BOOL __block expired = NO;
            SPTPersistentCacheResponse *response = [self alterHeaderForFileAtPath:filePath
                                                                        withBlock:^(SPTPersistentCacheRecordHeader *header) {
                                                                            // Satisfy Req.#1.2
                                                                            if ([self isDataExpiredWithHeader:header]) {
                                                                                expired = YES;
                                                                                return;
                                                                            }
                                                                            ++header->refCount;
                                                                            // Do not update access time since file is locked
                                                                        }
                                                                        writeBack:YES
                                                                         complain:YES];
            // Satisfy Req.#1.2
            if (expired) {
                response = [[SPTPersistentCacheResponse alloc] initWithResult:SPTPersistentCacheResponseCodeNotFound
                                                                        error:nil
                                                                       record:nil];
            }
            if (callback) {
                [self dispatchBlock:^{
                    callback(response);
                } on:queue];
            }
            
        } // for
    } on:self.workQueue];
    return YES;
}

- (BOOL)unlockDataForKeys:(NSArray *)keys
                 callback:(SPTPersistentCacheResponseCallback)callback
                  onQueue:(dispatch_queue_t)queue
{
    if ((callback != nil && queue == nil) || keys.count == 0) {
        return NO;
    }

    [self dispatchBlock:^{
        for (NSString *key in keys) {
            NSString *filePath = [self.dataCacheFileManager pathForKey:key];
            SPTPersistentCacheResponse *response = [self alterHeaderForFileAtPath:filePath
                                                                        withBlock:^(SPTPersistentCacheRecordHeader *header){
                                                                            if (header->refCount > 0) {
                                                                                --header->refCount;
                                                                            } else {
                                                                                [self debugOutput:@"PersistentDataCache: Error trying to decrement refCount below 0 for file at path:%@", filePath];
                                                                            }
                                                                        }
                                                                        writeBack:YES
                                                                         complain:YES];
            if (callback) {
                [self dispatchBlock:^{
                    callback(response);
                } on:queue];
            }
        } // for
    } on:self.workQueue];
    return YES;
}

- (BOOL)scheduleGarbageCollector
{
<<<<<<< HEAD
    [self.garbageCollector schedule];
=======
    assert([NSThread isMainThread]);

    [self debugOutput:@"runGarbageCollector:%@", self.gcTimer];

    // if gc process already running to nothing
    if (self.gcTimer != nil) {
        return NO;
    }

    SPTPersistentCacheTimerProxy *proxy = [[SPTPersistentCacheTimerProxy alloc] initWithDataCache:self
                                                                                                    queue:self.workQueue];

    NSTimeInterval interval = self.options.gcIntervalSec;
    // clang diagnostics to workaround http://www.openradar.appspot.com/17806477 (-Wselector)
    _Pragma("clang diagnostic push");
    _Pragma("clang diagnostic ignored \"-Wselector\"");
    self.gcTimer = [NSTimer timerWithTimeInterval:interval target:proxy selector:@selector(enqueueGC:) userInfo:nil repeats:YES];
    _Pragma("clang diagnostic pop");
    self.gcTimer.tolerance = 300;
    
    [[NSRunLoop mainRunLoop] addTimer:self.gcTimer forMode:NSDefaultRunLoopMode];
    return YES;
>>>>>>> 08605a81
}

- (void)unscheduleGarbageCollector
{
    [self.garbageCollector unschedule];
}

- (void)prune
{
    dispatch_barrier_async(self.workQueue, ^{
        [self.dataCacheFileManager removeAllData];
    });
}

- (void)wipeLockedFiles
{
    dispatch_barrier_async(self.workQueue, ^{
        [self collectGarbageForceExpire:NO forceLocked:YES];
    });
}

- (void)wipeNonLockedFiles{
    dispatch_barrier_async(self.workQueue, ^{
        [self collectGarbageForceExpire:YES forceLocked:NO];
    });
}

- (NSUInteger)totalUsedSizeInBytes
{
    return self.dataCacheFileManager.totalUsedSizeInBytes;
}

- (NSUInteger)lockedItemsSizeInBytes
{
    NSUInteger size = 0;
    NSURL *urlPath = [NSURL URLWithString:self.options.cachePath];
    NSDirectoryEnumerator *dirEnumerator = [self.fileManager enumeratorAtURL:urlPath
                                                  includingPropertiesForKeys:@[NSURLIsDirectoryKey]
                                                                     options:NSDirectoryEnumerationSkipsHiddenFiles
                                                                errorHandler:nil];

    // Enumerate the dirEnumerator results, each value is stored in allURLs
    NSURL *theURL = nil;
    while ((theURL = [dirEnumerator nextObject])) {

        // Retrieve the file name. From cached during the enumeration.
        NSNumber *isDirectory;
        NSError *error = nil;
        if ([theURL getResourceValue:&isDirectory forKey:NSURLIsDirectoryKey error:&error]) {
            if ([isDirectory boolValue] == NO) {

                NSString *key = theURL.lastPathComponent;
                // That satisfies Req.#1.3
                NSString *filePath = [self.dataCacheFileManager pathForKey:key];
                BOOL __block locked = NO;
                // WARNING: We may skip return result here bcuz in that case we will not count file as locked
                [self alterHeaderForFileAtPath:filePath withBlock:^(SPTPersistentCacheRecordHeader *header) {
                    locked = header->refCount > 0;
                } writeBack:NO complain:YES];
                if (locked) {
                    size += [self.dataCacheFileManager getFileSizeAtPath:filePath];
                }
            }
        } else {
            [self debugOutput:@"Unable to fetch isDir#3 attribute:%@ error: %@", theURL, error];
        }
    }

    return size;
}

- (void)dealloc
{
    [_garbageCollector unschedule];
}


#pragma mark - Private methods
/**
 * Load method used internally to load data. Called on work queue.
 */
- (void)loadDataForKeySync:(NSString *)key
              withCallback:(SPTPersistentCacheResponseCallback)callback
                   onQueue:(dispatch_queue_t)queue
{
    NSString *filePath = [self.dataCacheFileManager pathForKey:key];

    // File not exist -> inform user
    if (![self.fileManager fileExistsAtPath:filePath]) {
        [self dispatchEmptyResponseWithResult:SPTPersistentCacheResponseCodeNotFound callback:callback onQueue:queue];
        return;
    } else {
        // File exist
        NSError *error = nil;
        NSMutableData *rawData = [NSMutableData dataWithContentsOfFile:filePath
                                                               options:NSDataReadingMappedIfSafe
                                                                 error:&error];
        if (rawData == nil) {
            // File read with error -> inform user
            [self dispatchError:error
                         result:SPTPersistentCacheResponseCodeOperationError
                       callback:callback
                        onQueue:queue];
        } else {
            SPTPersistentCacheRecordHeader *header = SPTPersistentCacheGetHeaderFromData(rawData.mutableBytes, rawData.length);

            // If not enough data to cast to header, its not the file we can process
            if (header == NULL) {
                NSError *headerError = [NSError spt_persistentDataCacheErrorWithCode:SPTPersistentCacheLoadingErrorNotEnoughDataToGetHeader];
                [self dispatchError:headerError result:SPTPersistentCacheResponseCodeOperationError callback:callback onQueue:queue];
                return;
            }

            SPTPersistentCacheRecordHeader localHeader;
            memcpy(&localHeader, header, sizeof(localHeader));

            // Check header is valid
            NSError *headerError = SPTPersistentCacheCheckValidHeader(&localHeader);
            if (headerError != nil) {
                [self dispatchError:headerError result:SPTPersistentCacheResponseCodeOperationError callback:callback onQueue:queue];
                return;
            }

            const NSUInteger refCount = localHeader.refCount;

            // We return locked files even if they expired, GC doesnt collect them too so they valuable to user
            // Satisfy Req.#1.2
            if (![self isDataCanBeReturnedWithHeader:&localHeader]) {
#ifdef DEBUG_OUTPUT_ENABLED
                [self debugOutput:@"PersistentDataCache: Record with key: %@ expired, t:%llu, TTL:%llu", key, localHeader.updateTimeSec, localHeader.ttl];
#endif
                [self dispatchEmptyResponseWithResult:SPTPersistentCacheResponseCodeNotFound callback:callback onQueue:queue];
                return;
            }

            // Check that payload is correct size
            if (localHeader.payloadSizeBytes != [rawData length] - SPTPersistentCacheRecordHeaderSize) {
                [self debugOutput:@"PersistentDataCache: Error: Wrong payload size for key:%@ , will return error", key];
                [self dispatchError:[NSError spt_persistentDataCacheErrorWithCode:SPTPersistentCacheLoadingErrorWrongPayloadSize]
                             result:SPTPersistentCacheResponseCodeOperationError
                           callback:callback onQueue:queue];
                return;
            }

            NSRange payloadRange = NSMakeRange(SPTPersistentCacheRecordHeaderSize, (NSUInteger)localHeader.payloadSizeBytes);
            NSData *payload = [rawData subdataWithRange:payloadRange];
            const NSUInteger ttl = (NSUInteger)localHeader.ttl;


            SPTPersistentCacheRecord *record = [[SPTPersistentCacheRecord alloc] initWithData:payload
                                                                              key:key
                                                                         refCount:refCount
                                                                              ttl:ttl];

            SPTPersistentCacheResponse *response = [[SPTPersistentCacheResponse alloc] initWithResult:SPTPersistentCacheResponseCodeOperationSucceeded
                                                                                                error:nil
                                                                                               record:record];
            // If data ttl == 0 we update access time
            if (ttl == 0) {
                localHeader.updateTimeSec = spt_uint64rint(self.currentTime());
                localHeader.crc = SPTPersistentCacheCalculateHeaderCRC(&localHeader);
                memcpy(header, &localHeader, sizeof(localHeader));

                // Write back with updated access attributes
                NSError *werror = nil;
                if (![rawData writeToFile:filePath options:NSDataWritingAtomic error:&werror]) {
                    [self debugOutput:@"PersistentDataCache: Error writing back record:%@, error:%@", filePath.lastPathComponent, werror];
                } else {
#ifdef DEBUG_OUTPUT_ENABLED
                    [self debugOutput:@"PersistentDataCache: Writing back record:%@ OK", filePath.lastPathComponent];
#endif
                }
            }

            // Callback only after we finished everyhing to avoid situation when user gets notified and we are still writting
            [self dispatchBlock:^{
                callback(response);
            } on:queue];

        } // if rawData
    } // file exist
}

/**
 * Store method used internaly. Called on work queue.
 */
- (NSError *)storeDataSync:(NSData *)data
                    forKey:(NSString *)key
                       ttl:(NSUInteger)ttl
                    locked:(BOOL)isLocked
              withCallback:(SPTPersistentCacheResponseCallback)callback
                   onQueue:(dispatch_queue_t)queue
{
    NSString *filePath = [self.dataCacheFileManager pathForKey:key];

    NSString *subDir = [self.dataCacheFileManager subDirectoryPathForKey:key];
    [self.fileManager createDirectoryAtPath:subDir withIntermediateDirectories:YES attributes:nil error:nil];

    const NSUInteger payloadLength = [data length];
    const NSUInteger rawDataLength = SPTPersistentCacheRecordHeaderSize + payloadLength;

    NSMutableData *rawData = [NSMutableData dataWithCapacity:rawDataLength];

    SPTPersistentCacheRecordHeader header = SPTPersistentCacheRecordHeaderMake(ttl,
                                                                               payloadLength,
                                                                               spt_uint64rint(self.currentTime()),
                                                                               isLocked);

    [rawData appendBytes:&header length:SPTPersistentCacheRecordHeaderSize];
    [rawData appendData:data];

    NSError *error = nil;

    if (![rawData writeToFile:filePath options:NSDataWritingAtomic error:&error]) {
        [self debugOutput:@"PersistentDataCache: Error writting to file:%@ , for key:%@. Removing it...", filePath, key];
        [self removeDataForKeysSync:@[key]];
        [self dispatchError:error result:SPTPersistentCacheResponseCodeOperationError callback:callback onQueue:queue];

    } else {

        if (callback != nil) {
            SPTPersistentCacheResponse *response = [[SPTPersistentCacheResponse alloc] initWithResult:SPTPersistentCacheResponseCodeOperationSucceeded
                                                                                                error:nil
                                                                                               record:nil];

            dispatch_async(queue, ^{
                callback(response);
            });
        }
    }

    return error;
}

/**
 * Method to work safely with opened file referenced by file descriptor. 
 * Method handles file closing properly in case of errors.
 * Descriptor is passed to a jobBlock for further usage.
 */
- (SPTPersistentCacheResponse *)guardOpenFileWithPath:(NSString *)filePath
                                             jobBlock:(FileProcessingBlockType)jobBlock
                                             complain:(BOOL)needComplains
                                            writeBack:(BOOL)writeBack
{
    assert(jobBlock != nil);
    if (jobBlock == nil) {
        return nil;
    }

    if (![self.fileManager fileExistsAtPath:filePath]) {
        if (needComplains) {
            [self debugOutput:@"PersistentDataCache: Record not exist at path:%@", filePath];
        }
        return [[SPTPersistentCacheResponse alloc] initWithResult:SPTPersistentCacheResponseCodeNotFound error:nil record:nil];

    } else {
        const int flags = (writeBack ? O_RDWR : O_RDONLY);

        int fd = open([filePath UTF8String], flags);
        if (fd == -1) {
            const int errn = errno;
            NSString *serr = @(strerror(errn));
            [self debugOutput:@"PersistentDataCache: Error opening file:%@ , error:%@", filePath, serr];
            NSError *error = [NSError errorWithDomain:NSPOSIXErrorDomain code:errn userInfo:@{NSLocalizedDescriptionKey: serr}];
            return [[SPTPersistentCacheResponse alloc] initWithResult:SPTPersistentCacheResponseCodeOperationError error:error record:nil];
        }

        SPTPersistentCacheResponse *response = jobBlock(fd);

        fd = close(fd);
        if (fd == -1) {
            const int errn = errno;
            NSString *serr = @(strerror(errn));
            [self debugOutput:@"PersistentDataCache: Error closing file:%@ , error:%@", filePath, serr];
            NSError *error = [NSError errorWithDomain:NSPOSIXErrorDomain code:errn userInfo:@{NSLocalizedDescriptionKey: serr}];
            return [[SPTPersistentCacheResponse alloc] initWithResult:SPTPersistentCacheResponseCodeOperationError error:error record:nil];
        }

        return response;
    }
}

/**
 * Method used to read/write file header.
 */
- (SPTPersistentCacheResponse *)alterHeaderForFileAtPath:(NSString *)filePath
                                               withBlock:(RecordHeaderGetCallbackType)modifyBlock
                                               writeBack:(BOOL)needWriteBack
                                                complain:(BOOL)needComplains
{
    assert(modifyBlock != nil);
    if (modifyBlock == nil) {
        return nil;
    }

    return [self guardOpenFileWithPath:filePath jobBlock:^SPTPersistentCacheResponse*(int filedes) {

        SPTPersistentCacheRecordHeader header;
        ssize_t readBytes = read(filedes, &header, SPTPersistentCacheRecordHeaderSize);
        if (readBytes != (ssize_t)SPTPersistentCacheRecordHeaderSize) {
            NSError *error = [NSError spt_persistentDataCacheErrorWithCode:SPTPersistentCacheLoadingErrorNotEnoughDataToGetHeader];
            if (readBytes == -1) {
                const int errn = errno;
                const char* serr = strerror(errn);
                error = [NSError errorWithDomain:NSPOSIXErrorDomain code:errn userInfo:@{NSLocalizedDescriptionKey: @(serr)}];
            }

            [self debugOutput:@"PersistentDataCache: Error not enough data to read the header of file path:%@ , error:%@",
             filePath, [error localizedDescription]];

            return [[SPTPersistentCacheResponse alloc] initWithResult:SPTPersistentCacheResponseCodeOperationError error:error record:nil];
        }

        NSError *nsError = SPTPersistentCacheCheckValidHeader(&header);
        if (nsError != nil) {
            [self debugOutput:@"PersistentDataCache: Error checking header at file path:%@ , error:%@", filePath, nsError];
            return [[SPTPersistentCacheResponse alloc] initWithResult:SPTPersistentCacheResponseCodeOperationError error:nsError record:nil];
        }

        modifyBlock(&header);

        if (needWriteBack) {

            uint32_t oldCRC = header.crc;
            header.crc = SPTPersistentCacheCalculateHeaderCRC(&header);

            // If nothing has changed we do nothing then
            if (oldCRC == header.crc) {
                return [[SPTPersistentCacheResponse alloc] initWithResult:SPTPersistentCacheResponseCodeOperationSucceeded error:nil record:nil];
            }

            // Set file pointer to the beginning of the file
            off_t ret = lseek(filedes, SEEK_SET, 0);
            if (ret != 0) {
                const int errn = errno;
                NSString *serr = @(strerror(errn));
                [self debugOutput:@"PersistentDataCache: Error seeking to begin of file path:%@ , error:%@", filePath, serr];
                NSError *error = [NSError errorWithDomain:NSPOSIXErrorDomain code:errn userInfo:@{NSLocalizedDescriptionKey: serr}];
                return [[SPTPersistentCacheResponse alloc] initWithResult:SPTPersistentCacheResponseCodeOperationError error:error record:nil];

            } else {
                ssize_t writtenBytes = write(filedes, &header, SPTPersistentCacheRecordHeaderSize);
                if (writtenBytes != (ssize_t)SPTPersistentCacheRecordHeaderSize) {
                    const int errn = errno;
                    NSString *serr = @(strerror(errn));
                    [self debugOutput:@"PersistentDataCache: Error writting header at file path:%@ , error:%@", filePath, serr];
                    NSError *error = [NSError errorWithDomain:NSPOSIXErrorDomain code:errn userInfo:@{NSLocalizedDescriptionKey: serr}];
                    return [[SPTPersistentCacheResponse alloc] initWithResult:SPTPersistentCacheResponseCodeOperationError error:error record:nil];

                } else {
                    int result = fsync(filedes);
                    if (result == -1) {
                        const int errn = errno;
                        NSString *serr = @(strerror(errn));
                        [self debugOutput:@"PersistentDataCache: Error flushing file:%@ , error:%@", filePath, serr];
                        NSError *error = [NSError errorWithDomain:NSPOSIXErrorDomain code:errn userInfo:@{NSLocalizedDescriptionKey: serr}];
                        return [[SPTPersistentCacheResponse alloc] initWithResult:SPTPersistentCacheResponseCodeOperationError error:error record:nil];
                    }
                }
            }
        }

        return [[SPTPersistentCacheResponse alloc] initWithResult:SPTPersistentCacheResponseCodeOperationSucceeded error:nil record:nil];
    }
                              complain:needComplains
                             writeBack:needWriteBack];
}

/**
 * Only this method check data expiration. Past check is also supported.
 */
- (BOOL)isDataExpiredWithHeader:(SPTPersistentCacheRecordHeader *)header
{
    assert(header != nil);
    uint64_t ttl = header->ttl;
    uint64_t current = spt_uint64rint(self.currentTime());
    int64_t threshold = (int64_t)((ttl > 0) ? ttl : self.options.defaultExpirationPeriodSec);

    if (ttl > kTTLUpperBoundInSec) {
        [self debugOutput:@"PersistentDataCache: WARNING: TTL seems too big: %llu > %llu sec", ttl, kTTLUpperBoundInSec];
    }

    return (int64_t)(current - header->updateTimeSec) > threshold;
}

/**
 * Methos checks whether data can be given to caller with accordance to API.
 */
- (BOOL)isDataCanBeReturnedWithHeader:(SPTPersistentCacheRecordHeader *)header
{
    return !([self isDataExpiredWithHeader:header] && header->refCount == 0);
}

- (void)runRegularGC
{
    [self collectGarbageForceExpire:NO forceLocked:NO];
}

/**
 * forceExpire = YES treat all unlocked files like they expired
 * forceLocked = YES ignore lock status
 */
- (void)collectGarbageForceExpire:(BOOL)forceExpire forceLocked:(BOOL)forceLocked
{
    [self debugOutput:@"PersistentDataCache: Run GC with forceExpire:%d forceLock:%d", forceExpire, forceLocked];

    NSURL *urlPath = [NSURL URLWithString:self.options.cachePath];
    NSDirectoryEnumerator *dirEnumerator = [self.fileManager enumeratorAtURL:urlPath
                                                  includingPropertiesForKeys:@[NSURLIsDirectoryKey]
                                                                     options:NSDirectoryEnumerationSkipsHiddenFiles
                                                                errorHandler:nil];

    // Enumerate the dirEnumerator results, each value is stored in allURLs
    NSURL *theURL = nil;
    while ((theURL = [dirEnumerator nextObject])) {

        // Retrieve the file name. From cached during the enumeration.
        NSNumber *isDirectory;
        if ([theURL getResourceValue:&isDirectory forKey:NSURLIsDirectoryKey error:NULL]) {
            if ([isDirectory boolValue] == NO) {

                NSString *key = theURL.lastPathComponent;
                // That satisfies Req.#1.3
                NSString *filePath = [self.dataCacheFileManager pathForKey:key];
                BOOL __block needRemove = NO;
                int __block reason = 0;
                // WARNING: We may skip return result here bcuz in that case we won't remove file we do not know what is it
                [self alterHeaderForFileAtPath:filePath withBlock:^(SPTPersistentCacheRecordHeader *header) {
                    if (forceExpire && forceLocked) {
                        // delete all
                        needRemove = YES;
                        reason = 1;
                    } else if (forceExpire && !forceLocked) {
                        // delete those: header->refCount == 0
                        needRemove = header->refCount == 0;
                        reason = 2;
                    } else if (!forceExpire && forceLocked) {
                        // delete those: header->refCount > 0
                        needRemove = header->refCount > 0;
                        reason = 3;
                    } else {
                        // delete those: [self isDataExpiredWithHeader:header] && header->refCount == 0
                        needRemove = ![self isDataCanBeReturnedWithHeader:header];
                        reason = 4;
                    }
                } writeBack:NO complain:YES];
                if (needRemove) {
                    [self debugOutput:@"PersistentDataCache: gc removing record: %@, reason:%d", filePath.lastPathComponent, reason];
                    [self.dataCacheFileManager removeDataForKey:key];
                }
            } // is dir
        } else {
            [self debugOutput:@"Unable to fetch isDir#4 attribute:%@", theURL];
        }
    } // for
}

- (void)dispatchEmptyResponseWithResult:(SPTPersistentCacheResponseCode)result
                               callback:(SPTPersistentCacheResponseCallback)callback
                                onQueue:(dispatch_queue_t)queue
{
    [self dispatchBlock:^ {
        SPTPersistentCacheResponse *response = [[SPTPersistentCacheResponse alloc] initWithResult:result
                                                                                            error:nil
                                                                                           record:nil];
        callback(response);
    } on:queue];
}

- (void)dispatchError:(NSError *)error
               result:(SPTPersistentCacheResponseCode)result
             callback:(SPTPersistentCacheResponseCallback)callback
              onQueue:(dispatch_queue_t)queue
{
    if (!callback) {
        return;
    }
    
    [self dispatchBlock:^{
        SPTPersistentCacheResponse *response = [[SPTPersistentCacheResponse alloc] initWithResult:result
                                                                                            error:error
                                                                                           record:nil];
        callback(response);
    } on:queue];
}

- (void)debugOutput:(NSString *)format, ... NS_FORMAT_FUNCTION(1,2)
{
    va_list list;
    va_start(list, format);
    NSString *debugString = [[NSString alloc ] initWithFormat:format arguments:list];
    va_end(list);
    
    SPTPersistentCacheSafeDebugCallback(debugString, self.debugOutput);
}

- (void)pruneBySize
{
    if (self.options.sizeConstraintBytes == 0) {
        return;
    }

    // Find all the image names and attributes and sort oldest last
    NSMutableArray *images = [self storedImageNamesAndAttributes];

    // Find the free space on the disk
    SPTPersistentCacheDiskSize currentCacheSize = (SPTPersistentCacheDiskSize)[self lockedItemsSizeInBytes];
    for (NSDictionary *image in images) {
        currentCacheSize += [image[SPTDataCacheFileAttributesKey][NSFileSize] integerValue];
    }

    SPTPersistentCacheDiskSize optimalCacheSize = [self.dataCacheFileManager optimizedDiskSizeForCacheSize:currentCacheSize];

    // Remove oldest data until we reach acceptable cache size
    while (currentCacheSize > optimalCacheSize && images.count) {
        NSDictionary *image = images.lastObject;
        [images removeLastObject];

        NSString *fileName = image[SPTDataCacheFileNameKey];
        NSError *localError = nil;
        if (fileName.length > 0 && ![self.fileManager removeItemAtPath:fileName error:&localError]) {
            [self debugOutput:@"PersistentDataCache: %@ ERROR %@", @(__PRETTY_FUNCTION__), [localError localizedDescription]];
            continue;
        } else {
            [self debugOutput:@"PersistentDataCache: evicting by size key:%@", fileName.lastPathComponent];
        }

        currentCacheSize -= [image[SPTDataCacheFileAttributesKey][NSFileSize] integerValue];
    }
}

- (NSMutableArray *)storedImageNamesAndAttributes
{
    NSURL *urlPath = [NSURL URLWithString:self.options.cachePath];

    // Enumerate the directory (specified elsewhere in your code)
    // Ignore hidden files
    // The errorHandler: parameter is set to nil. Typically you'd want to present a panel
    NSDirectoryEnumerator *dirEnumerator = [self.fileManager enumeratorAtURL:urlPath
                                                  includingPropertiesForKeys:@[NSURLIsDirectoryKey]
                                                                     options:NSDirectoryEnumerationSkipsHiddenFiles
                                                                errorHandler:nil];

    // An array to store the all the enumerated file names in
    NSMutableArray *images = [NSMutableArray array];

    // Enumerate the dirEnumerator results, each value is stored in allURLs
    NSURL *theURL = nil;
    while ((theURL = [dirEnumerator nextObject])) {

        // Retrieve the file name. From cached during the enumeration.
        NSNumber *isDirectory;
        if ([theURL getResourceValue:&isDirectory forKey:NSURLIsDirectoryKey error:NULL]) {

            if ([isDirectory boolValue] == NO) {

                // We skip locked files always
                BOOL __block locked = NO;

                // WARNING: We may skip return result here bcuz in that case we will remove unknown file as unlocked trash
                [self alterHeaderForFileAtPath:[NSString stringWithUTF8String:theURL.fileSystemRepresentation]
                                     withBlock:^(SPTPersistentCacheRecordHeader *header) {
                                         locked = (header->refCount > 0);
                                     } writeBack:NO
                                      complain:YES];

                if (locked) {
                    continue;
                }

                /* We use this since this is most reliable method to get file info and URL stuff fails sometimes
                 which is described in apple doc and its our case here */

                struct stat fileStat;
                int ret = stat([theURL fileSystemRepresentation], &fileStat);
                if (ret == -1)
                    continue;

                /*
                 Use modification time even for files with TTL
                 Files with TTL have updateTime set once on creation.
                 */
                NSDate *mdate = [NSDate dateWithTimeIntervalSince1970:(fileStat.st_mtimespec.tv_sec + fileStat.st_mtimespec.tv_nsec*1e9)];
                NSNumber *fsize = [NSNumber numberWithLongLong:fileStat.st_size];
                NSDictionary *values = @{NSFileModificationDate : mdate, NSFileSize: fsize};

                [images addObject:@{ SPTDataCacheFileNameKey : [NSString stringWithUTF8String:[theURL fileSystemRepresentation]],
                                     SPTDataCacheFileAttributesKey : values }];
            }
        } else {
            [self debugOutput:@"Unable to fetch isDir#5 attribute:%@", theURL];
        }
    }

    // Oldest goes last
    NSComparisonResult(^SPTSortFilesByModificationDate)(id, id) = ^NSComparisonResult(NSDictionary *file1, NSDictionary *file2) {
        NSDate *date1 = file1[SPTDataCacheFileAttributesKey][NSFileModificationDate];
        NSDate *date2 = file2[SPTDataCacheFileAttributesKey][NSFileModificationDate];
        return [date2 compare:date1];
    };

    NSArray *sortedImages = [images sortedArrayUsingComparator:SPTSortFilesByModificationDate];

    return [sortedImages mutableCopy];
}

#pragma mark SPTPersistentCache

- (void)dispatchBlock:(dispatch_block_t)block on:(dispatch_queue_t)queue
{
    if (queue == dispatch_get_main_queue() && [NSThread isMainThread]) {
        block();
    } else {
        dispatch_async(queue, block);
    }
}

@end<|MERGE_RESOLUTION|>--- conflicted
+++ resolved
@@ -347,34 +347,9 @@
     return YES;
 }
 
-- (BOOL)scheduleGarbageCollector
-{
-<<<<<<< HEAD
+- (void)scheduleGarbageCollector
+{
     [self.garbageCollector schedule];
-=======
-    assert([NSThread isMainThread]);
-
-    [self debugOutput:@"runGarbageCollector:%@", self.gcTimer];
-
-    // if gc process already running to nothing
-    if (self.gcTimer != nil) {
-        return NO;
-    }
-
-    SPTPersistentCacheTimerProxy *proxy = [[SPTPersistentCacheTimerProxy alloc] initWithDataCache:self
-                                                                                                    queue:self.workQueue];
-
-    NSTimeInterval interval = self.options.gcIntervalSec;
-    // clang diagnostics to workaround http://www.openradar.appspot.com/17806477 (-Wselector)
-    _Pragma("clang diagnostic push");
-    _Pragma("clang diagnostic ignored \"-Wselector\"");
-    self.gcTimer = [NSTimer timerWithTimeInterval:interval target:proxy selector:@selector(enqueueGC:) userInfo:nil repeats:YES];
-    _Pragma("clang diagnostic pop");
-    self.gcTimer.tolerance = 300;
-    
-    [[NSRunLoop mainRunLoop] addTimer:self.gcTimer forMode:NSDefaultRunLoopMode];
-    return YES;
->>>>>>> 08605a81
 }
 
 - (void)unscheduleGarbageCollector
