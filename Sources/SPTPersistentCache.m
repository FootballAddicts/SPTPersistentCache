/*
 * Copyright (c) 2016 Spotify AB.
 *
 * Licensed to the Apache Software Foundation (ASF) under one
 * or more contributor license agreements.  See the NOTICE file
 * distributed with this work for additional information
 * regarding copyright ownership.  The ASF licenses this file
 * to you under the Apache License, Version 2.0 (the
 * "License"); you may not use this file except in compliance
 * with the License.  You may obtain a copy of the License at
 *
 *   http://www.apache.org/licenses/LICENSE-2.0
 *
 * Unless required by applicable law or agreed to in writing,
 * software distributed under the License is distributed on an
 * "AS IS" BASIS, WITHOUT WARRANTIES OR CONDITIONS OF ANY
 * KIND, either express or implied.  See the License for the
 * specific language governing permissions and limitations
 * under the License.
 */
#import <SPTPersistentCache/SPTPersistentCache.h>

#import <SPTPersistentCache/SPTPersistentCacheHeader.h>

#import "crc32iso3309.h"
#import "SPTPersistentCacheRecord+Private.h"
#import "SPTPersistentCacheResponse+Private.h"
#import "SPTPersistentCache+Private.h"
#import "SPTPersistentCacheTimerProxy.h"
#import "NSError+SPTPersistentCacheDomainErrors.h"
#import "SPTPersistentCacheFileManager.h"
#include <sys/stat.h>
#import "SPTPersistentCacheTypeUtilities.h"
#import "SPTPersistentCachePosixWrapper.h"

// Enable for more precise logging
//#define DEBUG_OUTPUT_ENABLED

NSString *const SPTPersistentCacheErrorDomain = @"persistent.cache.error";
static const uint64_t kTTLUpperBoundInSec = 86400 * 31 * 2;

static NSString * const SPTDataCacheFileNameKey = @"SPTDataCacheFileNameKey";
static NSString * const SPTDataCacheFileAttributesKey = @"SPTDataCacheFileAttributesKey";

typedef SPTPersistentCacheResponse* (^FileProcessingBlockType)(int filedes);
typedef void (^RecordHeaderGetCallbackType)(SPTPersistentCacheRecordHeader *header);

#pragma mark - SPTPersistentCache()

@interface SPTPersistentCache ()

@property (nonatomic, copy) SPTPersistentCacheOptions *options;
// Serial queue used to run all internall stuff
@property (nonatomic, strong) dispatch_queue_t workQueue;
@property (nonatomic, strong) NSFileManager *fileManager;
@property (nonatomic, strong) NSTimer *gcTimer;
@property (nonatomic, copy) SPTPersistentCacheDebugCallback debugOutput;
@property (nonatomic, strong) SPTPersistentCacheFileManager *dataCacheFileManager;
<<<<<<< HEAD
@property (nonatomic, readonly) NSTimeInterval currentDateTimeInterval;
=======
@property (nonatomic, strong) SPTPersistentCachePosixWrapper *posixWrapper;

>>>>>>> 5250c733
@end

#pragma mark - SPTPersistentCache

@implementation SPTPersistentCache

- (instancetype)init
{
    return [self initWithOptions:nil];
}

- (instancetype)initWithOptions:(SPTPersistentCacheOptions *)options
{
    if (!(self = [super init])) {
        return nil;
    }

    _options = (options ? options : [SPTPersistentCacheOptions new]);

    _workQueue = dispatch_queue_create([options.identifierForQueue UTF8String], DISPATCH_QUEUE_CONCURRENT);
    assert(_workQueue != nil);
    self.fileManager = [NSFileManager defaultManager];

    _debugOutput = [self.options.debugOutput copy];
    
    _dataCacheFileManager = [[SPTPersistentCacheFileManager alloc] initWithOptions:_options];
    
    if (![_dataCacheFileManager createCacheDirectory]) {
        return nil;
    }

    _posixWrapper = [SPTPersistentCachePosixWrapper new];

    return self;
}

- (BOOL)loadDataForKey:(NSString *)key
          withCallback:(SPTPersistentCacheResponseCallback)callback
               onQueue:(dispatch_queue_t)queue
{
    if (callback == nil || queue == nil) {
        return NO;
    }

    callback = [callback copy];
    [self dispatchBlock:^ {
        [self loadDataForKeySync:key withCallback:callback onQueue:queue];
    } on:self.workQueue];
    return YES;
}

- (BOOL)loadDataForKeysWithPrefix:(NSString *)prefix
                chooseKeyCallback:(SPTPersistentCacheChooseKeyCallback)chooseKeyCallback
                     withCallback:(SPTPersistentCacheResponseCallback)callback
                          onQueue:(dispatch_queue_t)queue
{
    if (callback == nil || queue == nil || chooseKeyCallback == nil) {
        return NO;
    }

    [self dispatchBlock:^{
        NSString *path = [self.dataCacheFileManager subDirectoryPathForKey:prefix];
        NSMutableArray * __block keys = [NSMutableArray array];

        // WARNING: Do not use enumeratorAtURL never ever. Its unsafe bcuz gets locked forever
        NSError *error = nil;
        NSArray *content = [self.fileManager contentsOfDirectoryAtPath:path error:&error];

        if (content == nil) {
            // If no directory is exist its fine, say not found to user
            if (error.code == NSFileReadNoSuchFileError || error.code == NSFileNoSuchFileError) {
                [self dispatchEmptyResponseWithResult:SPTPersistentCacheResponseCodeNotFound
                                             callback:callback
                                              onQueue:queue];
            } else {
                [self debugOutput:@"PersistentDataCache: Unable to get dir contents: %@, error: %@", path, [error localizedDescription]];
                [self dispatchError:error result:SPTPersistentCacheResponseCodeOperationError callback:callback onQueue:queue];
            }
            return;
        }

        [content enumerateObjectsUsingBlock:^(NSString *key, NSUInteger idx, BOOL *stop) {
            NSString *file = key;
            if ([file hasPrefix:prefix]) {
                [keys addObject:file];
            }
        }];

        NSMutableArray * __block keysToConsider = [NSMutableArray array];

        // Validate keys for expiration before giving it back to caller. Its important since giving expired keys
        // is wrong since caller can miss data that are no expired by picking expired key.
        for (NSString *key in keys) {
            NSString *filePath = [self.dataCacheFileManager pathForKey:key];

            // WARNING: We may skip return result here bcuz in that case we will skip the key as invalid
            [self alterHeaderForFileAtPath:filePath
                                 withBlock:^(SPTPersistentCacheRecordHeader *header) {
                                     assert(header != nil);

                                     // Satisfy Req.#1.2
                                     if ([self isDataCanBeReturnedWithHeader:header]) {
                                         [keysToConsider addObject:key];
                                     }
                                 }
                                 writeBack:NO
                                  complain:YES];

        }

        // If not keys left after validation we are done with not found callback
        if (keysToConsider.count == 0) {
            [self dispatchEmptyResponseWithResult:SPTPersistentCacheResponseCodeNotFound callback:callback onQueue:queue];
            return;
        }

        NSString *keyToOpen = chooseKeyCallback(keysToConsider);

        // If user told us 'nil' he didnt found abything interesting in keys so we are done wiht not found
        if (keyToOpen == nil) {
            [self dispatchEmptyResponseWithResult:SPTPersistentCacheResponseCodeNotFound callback:callback onQueue:queue];
            return;
        }
        
        [self loadDataForKeySync:keyToOpen withCallback:callback onQueue:queue];
    } on:self.workQueue];

    return YES;
}

- (BOOL)storeData:(NSData *)data
           forKey:(NSString *)key
           locked:(BOOL)locked
     withCallback:(SPTPersistentCacheResponseCallback)callback
          onQueue:(dispatch_queue_t)queue

{
    return [self storeData:data forKey:key ttl:0 locked:locked withCallback:callback onQueue:queue];
}

- (BOOL)storeData:(NSData *)data
           forKey:(NSString *)key
              ttl:(NSUInteger)ttl
           locked:(BOOL)locked
     withCallback:(SPTPersistentCacheResponseCallback)callback
          onQueue:(dispatch_queue_t)queue

{
    if (data == nil || key == nil || (callback != nil && queue == nil)) {
        return NO;
    }

    callback = [callback copy];
    [self dispatchBlock:^{
        [self storeDataSync:data forKey:key ttl:ttl locked:locked withCallback:callback onQueue:queue];
    } on:self.workQueue];
    return YES;
}


// TODO: return NOT_PERMITTED on try to touch TLL>0
- (void)touchDataForKey:(NSString *)key
               callback:(SPTPersistentCacheResponseCallback)callback
                onQueue:(dispatch_queue_t)queue
{
    if (callback != nil) {
        NSAssert(queue, @"You must specify the queue");
    }


    [self dispatchBlock:^{
        NSString *filePath = [self.dataCacheFileManager pathForKey:key];

        BOOL __block expired = NO;
<<<<<<< HEAD
        SPTPersistentCacheResponse *response =
        [self alterHeaderForFileAtPath:filePath withBlock:^(SPTPersistentCacheRecordHeader *header) {
            // Satisfy Req.#1.2 and Req.#1.3
            if (![self isDataCanBeReturnedWithHeader:header]) {
                expired = YES;
                return;
            }
            // Touch files that have default expiration policy
            if (header->ttl == 0) {
                header->updateTimeSec = spt_uint64rint(self.currentDateTimeInterval);
            }
        } writeBack:YES complain:NO];
=======
        SPTPersistentCacheResponse *response = [self alterHeaderForFileAtPath:filePath
                                                                    withBlock:^(SPTPersistentCacheRecordHeader *header) {
                                                                        // Satisfy Req.#1.2 and Req.#1.3
                                                                        if (![self isDataCanBeReturnedWithHeader:header]) {
                                                                            expired = YES;
                                                                            return;
                                                                        }
                                                                        // Touch files that have default expiration policy
                                                                        if (header->ttl == 0) {
                                                                            header->updateTimeSec = spt_uint64rint(self.currentTime());
                                                                        }
                                                                    }
                                                                    writeBack:YES
                                                                     complain:NO];
>>>>>>> 5250c733

        // Satisfy Req.#1.2
        if (expired) {
            response = [[SPTPersistentCacheResponse alloc] initWithResult:SPTPersistentCacheResponseCodeNotFound error:nil record:nil];
        }

        if (callback) {
            [self dispatchBlock:^ {
                callback(response);
            } on:queue];
        }
    } on:self.workQueue];
}

- (void)removeDataForKeysSync:(NSArray *)keys
{
    for (NSString *key in keys) {
        [self.dataCacheFileManager removeDataForKey:key];
    }
}

- (void)removeDataForKeys:(NSArray *)keys
{
    dispatch_barrier_async(self.workQueue, ^{
        [self removeDataForKeysSync:keys];
    });
}

- (BOOL)lockDataForKeys:(NSArray *)keys
               callback:(SPTPersistentCacheResponseCallback)callback
                onQueue:(dispatch_queue_t)queue
{
    if ((callback != nil && queue == nil) || keys.count == 0) {
        return NO;
    }

    [self dispatchBlock:^{
        for (NSString *key in keys) {
            NSString *filePath = [self.dataCacheFileManager pathForKey:key];
            BOOL __block expired = NO;
            SPTPersistentCacheResponse *response = [self alterHeaderForFileAtPath:filePath
                                                                        withBlock:^(SPTPersistentCacheRecordHeader *header) {
                                                                            // Satisfy Req.#1.2
                                                                            if ([self isDataExpiredWithHeader:header]) {
                                                                                expired = YES;
                                                                                return;
                                                                            }
                                                                            ++header->refCount;
                                                                            // Do not update access time since file is locked
                                                                        }
                                                                        writeBack:YES
                                                                         complain:YES];
            // Satisfy Req.#1.2
            if (expired) {
                response = [[SPTPersistentCacheResponse alloc] initWithResult:SPTPersistentCacheResponseCodeNotFound
                                                                        error:nil
                                                                       record:nil];
            }
            if (callback) {
                [self dispatchBlock:^{
                    callback(response);
                } on:queue];
            }
            
        } // for
    } on:self.workQueue];
    return YES;
}

- (BOOL)unlockDataForKeys:(NSArray *)keys
                 callback:(SPTPersistentCacheResponseCallback)callback
                  onQueue:(dispatch_queue_t)queue
{
    if ((callback != nil && queue == nil) || keys.count == 0) {
        return NO;
    }

    [self dispatchBlock:^{
        for (NSString *key in keys) {
            NSString *filePath = [self.dataCacheFileManager pathForKey:key];
            SPTPersistentCacheResponse *response = [self alterHeaderForFileAtPath:filePath
                                                                        withBlock:^(SPTPersistentCacheRecordHeader *header){
                                                                            if (header->refCount > 0) {
                                                                                --header->refCount;
                                                                            } else {
                                                                                [self debugOutput:@"PersistentDataCache: Error trying to decrement refCount below 0 for file at path:%@", filePath];
                                                                            }
                                                                        }
                                                                        writeBack:YES
                                                                         complain:YES];
            if (callback) {
                [self dispatchBlock:^{
                    callback(response);
                } on:queue];
            }
        } // for
    } on:self.workQueue];
    return YES;
}

- (BOOL)scheduleGarbageCollector
{
    assert([NSThread isMainThread]);

    [self debugOutput:@"runGarbageCollector:%@", self.gcTimer];

    // if gc process already running to nothing
    if (self.gcTimer != nil) {
        return NO;
    }

    SPTPersistentCacheTimerProxy *proxy = [[SPTPersistentCacheTimerProxy alloc] initWithDataCache:self
                                                                                                    queue:self.workQueue];

    NSTimeInterval interval = self.options.gcIntervalSec;
    // clang diagnostics to workaround http://www.openradar.appspot.com/17806477 (-Wselector)
    _Pragma("clang diagnostic push");
    _Pragma("clang diagnostic ignored \"-Wselector\"");
    self.gcTimer = [NSTimer timerWithTimeInterval:interval target:proxy selector:@selector(enqueueGC:) userInfo:nil repeats:YES];
    _Pragma("clang diagnostic pop");
    self.gcTimer.tolerance = 300;
    
    [[NSRunLoop mainRunLoop] addTimer:self.gcTimer forMode:NSDefaultRunLoopMode];
    return YES;
}

- (void)unscheduleGarbageCollector
{
    assert([NSThread isMainThread]);

    [self debugOutput:@"stopGarbageCollector:%@", self.gcTimer];

    [self.gcTimer invalidate];
    self.gcTimer = nil;
}

- (void)prune
{
    dispatch_barrier_async(self.workQueue, ^{
        [self.dataCacheFileManager removeAllData];
    });
}

- (void)wipeLockedFiles
{
    dispatch_barrier_async(self.workQueue, ^{
        [self collectGarbageForceExpire:NO forceLocked:YES];
    });
}

- (void)wipeNonLockedFiles{
    dispatch_barrier_async(self.workQueue, ^{
        [self collectGarbageForceExpire:YES forceLocked:NO];
    });
}

- (NSUInteger)totalUsedSizeInBytes
{
    return self.dataCacheFileManager.totalUsedSizeInBytes;
}

- (NSUInteger)lockedItemsSizeInBytes
{
    NSUInteger size = 0;
    NSURL *urlPath = [NSURL URLWithString:self.options.cachePath];
    NSDirectoryEnumerator *dirEnumerator = [self.fileManager enumeratorAtURL:urlPath
                                                  includingPropertiesForKeys:@[NSURLIsDirectoryKey]
                                                                     options:NSDirectoryEnumerationSkipsHiddenFiles
                                                                errorHandler:nil];

    // Enumerate the dirEnumerator results, each value is stored in allURLs
    NSURL *theURL = nil;
    while ((theURL = [dirEnumerator nextObject])) {

        // Retrieve the file name. From cached during the enumeration.
        NSNumber *isDirectory;
        NSError *error = nil;
        if ([theURL getResourceValue:&isDirectory forKey:NSURLIsDirectoryKey error:&error]) {
            if ([isDirectory boolValue] == NO) {

                NSString *key = theURL.lastPathComponent;
                // That satisfies Req.#1.3
                NSString *filePath = [self.dataCacheFileManager pathForKey:key];
                BOOL __block locked = NO;
                // WARNING: We may skip return result here bcuz in that case we will not count file as locked
                [self alterHeaderForFileAtPath:filePath withBlock:^(SPTPersistentCacheRecordHeader *header) {
                    locked = header->refCount > 0;
                } writeBack:NO complain:YES];
                if (locked) {
                    size += [self.dataCacheFileManager getFileSizeAtPath:filePath];
                }
            }
        } else {
            [self debugOutput:@"Unable to fetch isDir#3 attribute:%@ error: %@", theURL, error];
        }
    }

    return size;
}

- (void)dealloc
{
    NSTimer *timer = self.gcTimer;
    dispatch_async(dispatch_get_main_queue(), ^{
        [timer invalidate];
    });
}

#pragma mark - Private methods
/**
 * Load method used internally to load data. Called on work queue.
 */
- (void)loadDataForKeySync:(NSString *)key
              withCallback:(SPTPersistentCacheResponseCallback)callback
                   onQueue:(dispatch_queue_t)queue
{
    NSString *filePath = [self.dataCacheFileManager pathForKey:key];

    // File not exist -> inform user
    if (![self.fileManager fileExistsAtPath:filePath]) {
        [self dispatchEmptyResponseWithResult:SPTPersistentCacheResponseCodeNotFound callback:callback onQueue:queue];
        return;
    } else {
        // File exist
        NSError *error = nil;
        NSMutableData *rawData = [NSMutableData dataWithContentsOfFile:filePath
                                                               options:NSDataReadingMappedIfSafe
                                                                 error:&error];
        if (rawData == nil) {
            // File read with error -> inform user
            [self dispatchError:error
                         result:SPTPersistentCacheResponseCodeOperationError
                       callback:callback
                        onQueue:queue];
        } else {
            SPTPersistentCacheRecordHeader *header = SPTPersistentCacheGetHeaderFromData(rawData.mutableBytes, rawData.length);

            // If not enough data to cast to header, its not the file we can process
            if (header == NULL) {
                NSError *headerError = [NSError spt_persistentDataCacheErrorWithCode:SPTPersistentCacheLoadingErrorNotEnoughDataToGetHeader];
                [self dispatchError:headerError result:SPTPersistentCacheResponseCodeOperationError callback:callback onQueue:queue];
                return;
            }

            SPTPersistentCacheRecordHeader localHeader;
            memcpy(&localHeader, header, sizeof(localHeader));

            // Check header is valid
            NSError *headerError = SPTPersistentCacheCheckValidHeader(&localHeader);
            if (headerError != nil) {
                [self dispatchError:headerError result:SPTPersistentCacheResponseCodeOperationError callback:callback onQueue:queue];
                return;
            }

            const NSUInteger refCount = localHeader.refCount;

            // We return locked files even if they expired, GC doesnt collect them too so they valuable to user
            // Satisfy Req.#1.2
            if (![self isDataCanBeReturnedWithHeader:&localHeader]) {
#ifdef DEBUG_OUTPUT_ENABLED
                [self debugOutput:@"PersistentDataCache: Record with key: %@ expired, t:%llu, TTL:%llu", key, localHeader.updateTimeSec, localHeader.ttl];
#endif
                [self dispatchEmptyResponseWithResult:SPTPersistentCacheResponseCodeNotFound callback:callback onQueue:queue];
                return;
            }

            // Check that payload is correct size
            if (localHeader.payloadSizeBytes != [rawData length] - SPTPersistentCacheRecordHeaderSize) {
                [self debugOutput:@"PersistentDataCache: Error: Wrong payload size for key:%@ , will return error", key];
                [self dispatchError:[NSError spt_persistentDataCacheErrorWithCode:SPTPersistentCacheLoadingErrorWrongPayloadSize]
                             result:SPTPersistentCacheResponseCodeOperationError
                           callback:callback onQueue:queue];
                return;
            }

            NSRange payloadRange = NSMakeRange(SPTPersistentCacheRecordHeaderSize, (NSUInteger)localHeader.payloadSizeBytes);
            NSData *payload = [rawData subdataWithRange:payloadRange];
            const NSUInteger ttl = (NSUInteger)localHeader.ttl;


            SPTPersistentCacheRecord *record = [[SPTPersistentCacheRecord alloc] initWithData:payload
                                                                              key:key
                                                                         refCount:refCount
                                                                              ttl:ttl];

            SPTPersistentCacheResponse *response = [[SPTPersistentCacheResponse alloc] initWithResult:SPTPersistentCacheResponseCodeOperationSucceeded
                                                                                                error:nil
                                                                                               record:record];
            // If data ttl == 0 we update access time
            if (ttl == 0) {
                localHeader.updateTimeSec = spt_uint64rint(self.currentDateTimeInterval);
                localHeader.crc = SPTPersistentCacheCalculateHeaderCRC(&localHeader);
                memcpy(header, &localHeader, sizeof(localHeader));

                // Write back with updated access attributes
                NSError *werror = nil;
                if (![rawData writeToFile:filePath options:NSDataWritingAtomic error:&werror]) {
                    [self debugOutput:@"PersistentDataCache: Error writing back record:%@, error:%@", filePath.lastPathComponent, werror];
                } else {
#ifdef DEBUG_OUTPUT_ENABLED
                    [self debugOutput:@"PersistentDataCache: Writing back record:%@ OK", filePath.lastPathComponent];
#endif
                }
            }

            // Callback only after we finished everyhing to avoid situation when user gets notified and we are still writting
            [self dispatchBlock:^{
                callback(response);
            } on:queue];

        } // if rawData
    } // file exist
}

/**
 * Store method used internaly. Called on work queue.
 */
- (NSError *)storeDataSync:(NSData *)data
                    forKey:(NSString *)key
                       ttl:(NSUInteger)ttl
                    locked:(BOOL)isLocked
              withCallback:(SPTPersistentCacheResponseCallback)callback
                   onQueue:(dispatch_queue_t)queue
{
    NSString *filePath = [self.dataCacheFileManager pathForKey:key];

    NSString *subDir = [self.dataCacheFileManager subDirectoryPathForKey:key];
    [self.fileManager createDirectoryAtPath:subDir withIntermediateDirectories:YES attributes:nil error:nil];

    const NSUInteger payloadLength = [data length];
    const NSUInteger rawDataLength = SPTPersistentCacheRecordHeaderSize + payloadLength;

    NSMutableData *rawData = [NSMutableData dataWithCapacity:rawDataLength];

    SPTPersistentCacheRecordHeader header = SPTPersistentCacheRecordHeaderMake(ttl,
                                                                               payloadLength,
                                                                               spt_uint64rint(self.currentDateTimeInterval),
                                                                               isLocked);

    [rawData appendBytes:&header length:SPTPersistentCacheRecordHeaderSize];
    [rawData appendData:data];

    NSError *error = nil;

    if (![rawData writeToFile:filePath options:NSDataWritingAtomic error:&error]) {
        [self debugOutput:@"PersistentDataCache: Error writting to file:%@ , for key:%@. Removing it...", filePath, key];
        [self removeDataForKeysSync:@[key]];
        [self dispatchError:error result:SPTPersistentCacheResponseCodeOperationError callback:callback onQueue:queue];
    } else {

        if (callback != nil) {
            SPTPersistentCacheResponse *response = [[SPTPersistentCacheResponse alloc] initWithResult:SPTPersistentCacheResponseCodeOperationSucceeded
                                                                                                error:nil
                                                                                               record:nil];

            dispatch_async(queue, ^{
                callback(response);
            });
        }
    }

    return error;
}

/**
 * Method to work safely with opened file referenced by file descriptor. 
 * Method handles file closing properly in case of errors.
 * Descriptor is passed to a jobBlock for further usage.
 */
- (SPTPersistentCacheResponse *)guardOpenFileWithPath:(NSString *)filePath
                                             jobBlock:(FileProcessingBlockType)jobBlock
                                             complain:(BOOL)needComplains
                                            writeBack:(BOOL)writeBack
{
    if (![self.fileManager fileExistsAtPath:filePath]) {
        if (needComplains) {
            [self debugOutput:@"PersistentDataCache: Record not exist at path:%@", filePath];
        }
        return [[SPTPersistentCacheResponse alloc] initWithResult:SPTPersistentCacheResponseCodeNotFound error:nil record:nil];

    } else {
        const int SPTPersistentCacheInvalidResult = -1;
        const int flags = (writeBack ? O_RDWR : O_RDONLY);

        int fd = open([filePath UTF8String], flags);
        if (fd == SPTPersistentCacheInvalidResult) {
            const int errorNumber = errno;
            NSString *errorDescription = @(strerror(errorNumber));
            [self debugOutput:@"PersistentDataCache: Error opening file:%@ , error:%@", filePath, errorDescription];
            NSError *error = [NSError errorWithDomain:NSPOSIXErrorDomain
                                                 code:errorNumber
                                             userInfo:@{ NSLocalizedDescriptionKey: errorDescription }];
            return [[SPTPersistentCacheResponse alloc] initWithResult:SPTPersistentCacheResponseCodeOperationError
                                                                error:error
                                                               record:nil];
        }

        SPTPersistentCacheResponse *response = jobBlock(fd);

        fd = [self.posixWrapper close:fd];
        if (fd == SPTPersistentCacheInvalidResult) {
            const int errorNumber = errno;
            NSString *errorDescription = @(strerror(errorNumber));
            [self debugOutput:@"PersistentDataCache: Error closing file:%@ , error:%@", filePath, errorDescription];
            NSError *error = [NSError errorWithDomain:NSPOSIXErrorDomain
                                                 code:errorNumber
                                             userInfo:@{ NSLocalizedDescriptionKey: errorDescription }];
            return [[SPTPersistentCacheResponse alloc] initWithResult:SPTPersistentCacheResponseCodeOperationError
                                                                error:error
                                                               record:nil];
        }

        return response;
    }
}

/**
 * Method used to read/write file header.
 */
- (SPTPersistentCacheResponse *)alterHeaderForFileAtPath:(NSString *)filePath
                                               withBlock:(RecordHeaderGetCallbackType)modifyBlock
                                               writeBack:(BOOL)needWriteBack
                                                complain:(BOOL)needComplains
{
    assert(modifyBlock != nil);
    if (modifyBlock == nil) {
        return nil;
    }

    return [self guardOpenFileWithPath:filePath jobBlock:^SPTPersistentCacheResponse*(int filedes) {

        SPTPersistentCacheRecordHeader header;
        ssize_t readBytes = read(filedes, &header, SPTPersistentCacheRecordHeaderSize);
        if (readBytes != (ssize_t)SPTPersistentCacheRecordHeaderSize) {
            NSError *error = [NSError spt_persistentDataCacheErrorWithCode:SPTPersistentCacheLoadingErrorNotEnoughDataToGetHeader];
            if (readBytes == -1) {
                const int errn = errno;
                const char* serr = strerror(errn);
                error = [NSError errorWithDomain:NSPOSIXErrorDomain code:errn userInfo:@{NSLocalizedDescriptionKey: @(serr)}];
            }

            [self debugOutput:@"PersistentDataCache: Error not enough data to read the header of file path:%@ , error:%@",
             filePath, [error localizedDescription]];

            return [[SPTPersistentCacheResponse alloc] initWithResult:SPTPersistentCacheResponseCodeOperationError error:error record:nil];
        }

        NSError *nsError = SPTPersistentCacheCheckValidHeader(&header);
        if (nsError != nil) {
            [self debugOutput:@"PersistentDataCache: Error checking header at file path:%@ , error:%@", filePath, nsError];
            return [[SPTPersistentCacheResponse alloc] initWithResult:SPTPersistentCacheResponseCodeOperationError error:nsError record:nil];
        }

        modifyBlock(&header);

        if (needWriteBack) {

            uint32_t oldCRC = header.crc;
            header.crc = SPTPersistentCacheCalculateHeaderCRC(&header);

            // If nothing has changed we do nothing then
            if (oldCRC == header.crc) {
                return [[SPTPersistentCacheResponse alloc] initWithResult:SPTPersistentCacheResponseCodeOperationSucceeded error:nil record:nil];
            }

            // Set file pointer to the beginning of the file
            off_t ret = lseek(filedes, SEEK_SET, 0);
            if (ret != 0) {
                const int errn = errno;
                NSString *serr = @(strerror(errn));
                [self debugOutput:@"PersistentDataCache: Error seeking to begin of file path:%@ , error:%@", filePath, serr];
                NSError *error = [NSError errorWithDomain:NSPOSIXErrorDomain code:errn userInfo:@{NSLocalizedDescriptionKey: serr}];
                return [[SPTPersistentCacheResponse alloc] initWithResult:SPTPersistentCacheResponseCodeOperationError error:error record:nil];

            } else {
                ssize_t writtenBytes = write(filedes, &header, SPTPersistentCacheRecordHeaderSize);
                if (writtenBytes != (ssize_t)SPTPersistentCacheRecordHeaderSize) {
                    const int errn = errno;
                    NSString *serr = @(strerror(errn));
                    [self debugOutput:@"PersistentDataCache: Error writting header at file path:%@ , error:%@", filePath, serr];
                    NSError *error = [NSError errorWithDomain:NSPOSIXErrorDomain code:errn userInfo:@{NSLocalizedDescriptionKey: serr}];
                    return [[SPTPersistentCacheResponse alloc] initWithResult:SPTPersistentCacheResponseCodeOperationError error:error record:nil];

                } else {
                    int result = fsync(filedes);
                    if (result == -1) {
                        const int errn = errno;
                        NSString *serr = @(strerror(errn));
                        [self debugOutput:@"PersistentDataCache: Error flushing file:%@ , error:%@", filePath, serr];
                        NSError *error = [NSError errorWithDomain:NSPOSIXErrorDomain code:errn userInfo:@{NSLocalizedDescriptionKey: serr}];
                        return [[SPTPersistentCacheResponse alloc] initWithResult:SPTPersistentCacheResponseCodeOperationError error:error record:nil];
                    }
                }
            }
        }

        return [[SPTPersistentCacheResponse alloc] initWithResult:SPTPersistentCacheResponseCodeOperationSucceeded error:nil record:nil];
    }
                              complain:needComplains
                             writeBack:needWriteBack];
}

/**
 * Only this method check data expiration. Past check is also supported.
 */
- (BOOL)isDataExpiredWithHeader:(SPTPersistentCacheRecordHeader *)header
{
    assert(header != nil);
    uint64_t ttl = header->ttl;
    uint64_t current = spt_uint64rint(self.currentDateTimeInterval);
    int64_t threshold = (int64_t)((ttl > 0) ? ttl : self.options.defaultExpirationPeriodSec);

    if (ttl > kTTLUpperBoundInSec) {
        [self debugOutput:@"PersistentDataCache: WARNING: TTL seems too big: %llu > %llu sec", ttl, kTTLUpperBoundInSec];
    }

    return (int64_t)(current - header->updateTimeSec) > threshold;
}

/**
 * Methos checks whether data can be given to caller with accordance to API.
 */
- (BOOL)isDataCanBeReturnedWithHeader:(SPTPersistentCacheRecordHeader *)header
{
    return !([self isDataExpiredWithHeader:header] && header->refCount == 0);
}

- (void)runRegularGC
{
    [self collectGarbageForceExpire:NO forceLocked:NO];
}

/**
 * forceExpire = YES treat all unlocked files like they expired
 * forceLocked = YES ignore lock status
 */
- (void)collectGarbageForceExpire:(BOOL)forceExpire forceLocked:(BOOL)forceLocked
{
    [self debugOutput:@"PersistentDataCache: Run GC with forceExpire:%d forceLock:%d", forceExpire, forceLocked];

    NSURL *urlPath = [NSURL URLWithString:self.options.cachePath];
    NSDirectoryEnumerator *dirEnumerator = [self.fileManager enumeratorAtURL:urlPath
                                                  includingPropertiesForKeys:@[NSURLIsDirectoryKey]
                                                                     options:NSDirectoryEnumerationSkipsHiddenFiles
                                                                errorHandler:nil];

    // Enumerate the dirEnumerator results, each value is stored in allURLs
    NSURL *theURL = nil;
    while ((theURL = [dirEnumerator nextObject])) {

        // Retrieve the file name. From cached during the enumeration.
        NSNumber *isDirectory;
        if ([theURL getResourceValue:&isDirectory forKey:NSURLIsDirectoryKey error:NULL]) {
            if ([isDirectory boolValue] == NO) {

                NSString *key = theURL.lastPathComponent;
                // That satisfies Req.#1.3
                NSString *filePath = [self.dataCacheFileManager pathForKey:key];
                BOOL __block needRemove = NO;
                int __block reason = 0;
                // WARNING: We may skip return result here bcuz in that case we won't remove file we do not know what is it
                [self alterHeaderForFileAtPath:filePath withBlock:^(SPTPersistentCacheRecordHeader *header) {
                    if (forceExpire && forceLocked) {
                        // delete all
                        needRemove = YES;
                        reason = 1;
                    } else if (forceExpire && !forceLocked) {
                        // delete those: header->refCount == 0
                        needRemove = header->refCount == 0;
                        reason = 2;
                    } else if (!forceExpire && forceLocked) {
                        // delete those: header->refCount > 0
                        needRemove = header->refCount > 0;
                        reason = 3;
                    } else {
                        // delete those: [self isDataExpiredWithHeader:header] && header->refCount == 0
                        needRemove = ![self isDataCanBeReturnedWithHeader:header];
                        reason = 4;
                    }
                } writeBack:NO complain:YES];
                if (needRemove) {
                    [self debugOutput:@"PersistentDataCache: gc removing record: %@, reason:%d", filePath.lastPathComponent, reason];
                    [self.dataCacheFileManager removeDataForKey:key];
                }
            } // is dir
        } else {
            [self debugOutput:@"Unable to fetch isDir#4 attribute:%@", theURL];
        }
    } // for
}

- (void)dispatchEmptyResponseWithResult:(SPTPersistentCacheResponseCode)result
                               callback:(SPTPersistentCacheResponseCallback)callback
                                onQueue:(dispatch_queue_t)queue
{
    [self dispatchBlock:^ {
        SPTPersistentCacheResponse *response = [[SPTPersistentCacheResponse alloc] initWithResult:result
                                                                                            error:nil
                                                                                           record:nil];
        callback(response);
    } on:queue];
}

- (void)dispatchError:(NSError *)error
               result:(SPTPersistentCacheResponseCode)result
             callback:(SPTPersistentCacheResponseCallback)callback
              onQueue:(dispatch_queue_t)queue
{
    if (!callback) {
        return;
    }
    
    [self dispatchBlock:^{
        SPTPersistentCacheResponse *response = [[SPTPersistentCacheResponse alloc] initWithResult:result
                                                                                            error:error
                                                                                           record:nil];
        callback(response);
    } on:queue];
}

- (void)debugOutput:(NSString *)format, ... NS_FORMAT_FUNCTION(1,2)
{
    va_list list;
    va_start(list, format);
    NSString * str = [[NSString alloc ] initWithFormat:format arguments:list];
    va_end(list);
    if (self.debugOutput) {
        self.debugOutput(str);
    }
}

- (void)pruneBySize
{
    if (self.options.sizeConstraintBytes == 0) {
        return;
    }

    // Find all the image names and attributes and sort oldest last
    NSMutableArray *images = [self storedImageNamesAndAttributes];

    // Find the free space on the disk
    SPTPersistentCacheDiskSize currentCacheSize = (SPTPersistentCacheDiskSize)[self lockedItemsSizeInBytes];
    for (NSDictionary *image in images) {
        currentCacheSize += [image[SPTDataCacheFileAttributesKey][NSFileSize] integerValue];
    }

    SPTPersistentCacheDiskSize optimalCacheSize = [self.dataCacheFileManager optimizedDiskSizeForCacheSize:currentCacheSize];

    // Remove oldest data until we reach acceptable cache size
    while (currentCacheSize > optimalCacheSize && images.count) {
        NSDictionary *image = images.lastObject;
        [images removeLastObject];

        NSString *fileName = image[SPTDataCacheFileNameKey];
        NSError *localError = nil;
        if (fileName.length > 0 && ![self.fileManager removeItemAtPath:fileName error:&localError]) {
            [self debugOutput:@"PersistentDataCache: %@ ERROR %@", @(__PRETTY_FUNCTION__), [localError localizedDescription]];
            continue;
        } else {
            [self debugOutput:@"PersistentDataCache: evicting by size key:%@", fileName.lastPathComponent];
        }

        currentCacheSize -= [image[SPTDataCacheFileAttributesKey][NSFileSize] integerValue];
    }
}

- (NSMutableArray *)storedImageNamesAndAttributes
{
    NSURL *urlPath = [NSURL URLWithString:self.options.cachePath];

    // Enumerate the directory (specified elsewhere in your code)
    // Ignore hidden files
    // The errorHandler: parameter is set to nil. Typically you'd want to present a panel
    NSDirectoryEnumerator *dirEnumerator = [self.fileManager enumeratorAtURL:urlPath
                                                  includingPropertiesForKeys:@[NSURLIsDirectoryKey]
                                                                     options:NSDirectoryEnumerationSkipsHiddenFiles
                                                                errorHandler:nil];

    // An array to store the all the enumerated file names in
    NSMutableArray *images = [NSMutableArray array];

    // Enumerate the dirEnumerator results, each value is stored in allURLs
    NSURL *theURL = nil;
    while ((theURL = [dirEnumerator nextObject])) {

        // Retrieve the file name. From cached during the enumeration.
        NSNumber *isDirectory;
        if ([theURL getResourceValue:&isDirectory forKey:NSURLIsDirectoryKey error:NULL]) {

            if ([isDirectory boolValue] == NO) {

                // We skip locked files always
                BOOL __block locked = NO;

                // WARNING: We may skip return result here bcuz in that case we will remove unknown file as unlocked trash
                [self alterHeaderForFileAtPath:[NSString stringWithUTF8String:theURL.fileSystemRepresentation]
                                     withBlock:^(SPTPersistentCacheRecordHeader *header) {
                                         locked = (header->refCount > 0);
                                     } writeBack:NO
                                      complain:YES];

                if (locked) {
                    continue;
                }

                /* We use this since this is most reliable method to get file info and URL stuff fails sometimes
                 which is described in apple doc and its our case here */

                struct stat fileStat;
                int ret = stat([theURL fileSystemRepresentation], &fileStat);
                if (ret == -1)
                    continue;

                /*
                 Use modification time even for files with TTL
                 Files with TTL have updateTime set once on creation.
                 */
                NSDate *mdate = [NSDate dateWithTimeIntervalSince1970:(fileStat.st_mtimespec.tv_sec + fileStat.st_mtimespec.tv_nsec*1e9)];
                NSNumber *fsize = [NSNumber numberWithLongLong:fileStat.st_size];
                NSDictionary *values = @{NSFileModificationDate : mdate, NSFileSize: fsize};

                [images addObject:@{ SPTDataCacheFileNameKey : [NSString stringWithUTF8String:[theURL fileSystemRepresentation]],
                                     SPTDataCacheFileAttributesKey : values }];
            }
        } else {
            [self debugOutput:@"Unable to fetch isDir#5 attribute:%@", theURL];
        }
    }

    // Oldest goes last
    NSComparisonResult(^SPTSortFilesByModificationDate)(id, id) = ^NSComparisonResult(NSDictionary *file1, NSDictionary *file2) {
        NSDate *date1 = file1[SPTDataCacheFileAttributesKey][NSFileModificationDate];
        NSDate *date2 = file2[SPTDataCacheFileAttributesKey][NSFileModificationDate];
        return [date2 compare:date1];
    };

    NSArray *sortedImages = [images sortedArrayUsingComparator:SPTSortFilesByModificationDate];

    return [sortedImages mutableCopy];
}

- (NSTimeInterval)currentDateTimeInterval
{
    return [[NSDate date] timeIntervalSince1970];
}

#pragma mark SPTPersistentCache

- (void)dispatchBlock:(dispatch_block_t)block on:(dispatch_queue_t)queue
{
    if (queue == dispatch_get_main_queue() && [NSThread isMainThread]) {
        block();
    } else {
        dispatch_async(queue, block);
    }
}

@end<|MERGE_RESOLUTION|>--- conflicted
+++ resolved
@@ -56,12 +56,9 @@
 @property (nonatomic, strong) NSTimer *gcTimer;
 @property (nonatomic, copy) SPTPersistentCacheDebugCallback debugOutput;
 @property (nonatomic, strong) SPTPersistentCacheFileManager *dataCacheFileManager;
-<<<<<<< HEAD
 @property (nonatomic, readonly) NSTimeInterval currentDateTimeInterval;
-=======
 @property (nonatomic, strong) SPTPersistentCachePosixWrapper *posixWrapper;
 
->>>>>>> 5250c733
 @end
 
 #pragma mark - SPTPersistentCache
@@ -236,20 +233,7 @@
         NSString *filePath = [self.dataCacheFileManager pathForKey:key];
 
         BOOL __block expired = NO;
-<<<<<<< HEAD
-        SPTPersistentCacheResponse *response =
-        [self alterHeaderForFileAtPath:filePath withBlock:^(SPTPersistentCacheRecordHeader *header) {
-            // Satisfy Req.#1.2 and Req.#1.3
-            if (![self isDataCanBeReturnedWithHeader:header]) {
-                expired = YES;
-                return;
-            }
-            // Touch files that have default expiration policy
-            if (header->ttl == 0) {
-                header->updateTimeSec = spt_uint64rint(self.currentDateTimeInterval);
-            }
-        } writeBack:YES complain:NO];
-=======
+
         SPTPersistentCacheResponse *response = [self alterHeaderForFileAtPath:filePath
                                                                     withBlock:^(SPTPersistentCacheRecordHeader *header) {
                                                                         // Satisfy Req.#1.2 and Req.#1.3
@@ -259,12 +243,11 @@
                                                                         }
                                                                         // Touch files that have default expiration policy
                                                                         if (header->ttl == 0) {
-                                                                            header->updateTimeSec = spt_uint64rint(self.currentTime());
+                                                                            header->updateTimeSec = spt_uint64rint(self.currentDateTimeInterval);
                                                                         }
                                                                     }
                                                                     writeBack:YES
                                                                      complain:NO];
->>>>>>> 5250c733
 
         // Satisfy Req.#1.2
         if (expired) {
