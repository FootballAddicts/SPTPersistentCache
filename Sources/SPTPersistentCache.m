--- conflicted
+++ resolved
@@ -735,21 +735,10 @@
             NSError *error = [NSError spt_persistentDataCacheErrorWithCode:SPTPersistentCacheLoadingErrorNotEnoughDataToGetHeader];
             if (readBytes == -1) {
                 const int errorNumber = errno;
-<<<<<<< HEAD
-                const char *errorString = strerror(errorNumber);
-                NSString *errorNSString = [NSString stringWithUTF8String:errorString];
-                if (errorNSString.length == 0) {
-                    errorNSString = @"";
-                }
-                error = [NSError errorWithDomain:NSPOSIXErrorDomain
-                                            code:errorNumber
-                                        userInfo:@{ NSLocalizedDescriptionKey: errorNSString }];
-=======
                 NSString *errorDescription = @(strerror(errorNumber));
                 error = [NSError errorWithDomain:NSPOSIXErrorDomain
                                             code:errorNumber
                                         userInfo:@{ NSLocalizedDescriptionKey: errorDescription }];
->>>>>>> dc6c76c1
             }
 
             [self debugOutput:@"PersistentDataCache: Error not enough data to read the header of file path:%@ , error:%@",
