/*
 * Copyright (c) 2018 Spotify AB.
 *
 * Licensed to the Apache Software Foundation (ASF) under one
 * or more contributor license agreements.  See the NOTICE file
 * distributed with this work for additional information
 * regarding copyright ownership.  The ASF licenses this file
 * to you under the Apache License, Version 2.0 (the
 * "License"); you may not use this file except in compliance
 * with the License.  You may obtain a copy of the License at
 *
 *   http://www.apache.org/licenses/LICENSE-2.0
 *
 * Unless required by applicable law or agreed to in writing,
 * software distributed under the License is distributed on an
 * "AS IS" BASIS, WITHOUT WARRANTIES OR CONDITIONS OF ANY
 * KIND, either express or implied.  See the License for the
 * specific language governing permissions and limitations
 * under the License.
 */
#import "SPTPersistentCache+Private.h"

#import <SPTPersistentCache/SPTPersistentCacheHeader.h>

#import "SPTPersistentCacheRecord+Private.h"
#import "SPTPersistentCacheResponse+Private.h"
#import "SPTPersistentCacheGarbageCollector.h"
#import "NSError+SPTPersistentCacheDomainErrors.h"
#import "SPTPersistentCacheFileManager.h"
#import "SPTPersistentCacheTypeUtilities.h"
#import "SPTPersistentCacheDebugUtilities.h"
#import "SPTPersistentCachePosixWrapper.h"

#include <sys/stat.h>
#import <mach/mach_time.h>

#include "crc32iso3309.h"

// Enable for more precise logging
//#define DEBUG_OUTPUT_ENABLED

typedef SPTPersistentCacheResponse* (^SPTPersistentCacheFileProcessingBlockType)(int filedes);
typedef void (^SPTPersistentCacheRecordHeaderGetCallbackType)(SPTPersistentCacheRecordHeader *header);

NSString *const SPTPersistentCacheErrorDomain = @"persistent.cache.error";
static NSString * const SPTDataCacheFileNameKey = @"SPTDataCacheFileNameKey";
static NSString * const SPTDataCacheFileAttributesKey = @"SPTDataCacheFileAttributesKey";

static const uint64_t SPTPersistentCacheTTLUpperBoundInSec = 86400 * 31 * 2;

void SPTPersistentCacheSafeDispatch(_Nullable dispatch_queue_t queue, _Nonnull dispatch_block_t block)
{
    const dispatch_queue_t dispatchQueue = queue ?: dispatch_get_main_queue();
    if (dispatchQueue == dispatch_get_main_queue() && [NSThread isMainThread]) {
        block();
    } else {
        dispatch_async(dispatchQueue, block);
    }
}

// Class extension exists in SPTPersistentCache+Private.h

#pragma mark - SPTPersistentCache

@implementation SPTPersistentCache

- (instancetype)init
{
    return [self initWithOptions:[SPTPersistentCacheOptions new]];
}

- (instancetype)initWithOptions:(SPTPersistentCacheOptions *)options
{
    self = [super init];
    if (self) {
        _workQueue = [[NSOperationQueue alloc] init];
        _workQueue.name = options.identifierForQueue;
        _workQueue.maxConcurrentOperationCount = options.maxConcurrentOperations;
        NSAssert(_workQueue, @"The work queue couldn’t be created using the given options: %@", options);

        _options = [options copy];
        _fileManager = [NSFileManager defaultManager];
        _debugOutput = [self.options.debugOutput copy];
        _dataCacheFileManager = [[SPTPersistentCacheFileManager alloc] initWithOptions:_options];
        _posixWrapper = [SPTPersistentCachePosixWrapper new];
        _garbageCollector = [[SPTPersistentCacheGarbageCollector alloc] initWithCache:self
                                                                              options:_options
                                                                                queue:_workQueue];


        if (![_dataCacheFileManager createCacheDirectory]) {
            return nil;
        }
    }
    return self;
}

- (BOOL)loadDataForKey:(NSString *)key
          withCallback:(SPTPersistentCacheResponseCallback _Nullable)callback
               onQueue:(dispatch_queue_t _Nullable)queue
{
    if (callback == nil || queue == nil) {
        return NO;
    }

    callback = [callback copy];
    [self logTimingForKey:key method:SPTPersistentCacheDebugMethodTypeRead type:SPTPersistentCacheDebugTimingTypeQueued];
    [self doWork:^{
        [self logTimingForKey:key method:SPTPersistentCacheDebugMethodTypeRead type:SPTPersistentCacheDebugTimingTypeStarting];
        [self loadDataForKeySync:key withCallback:callback onQueue:queue];
        [self logTimingForKey:key method:SPTPersistentCacheDebugMethodTypeRead type:SPTPersistentCacheDebugTimingTypeFinished];
    } priority:self.options.readPriority qos:self.options.readQualityOfService];
    return YES;
}

- (BOOL)loadDataForKeysWithPrefix:(NSString *)prefix
                chooseKeyCallback:(SPTPersistentCacheChooseKeyCallback _Nullable)chooseKeyCallback
                     withCallback:(SPTPersistentCacheResponseCallback _Nullable)callback
                          onQueue:(dispatch_queue_t _Nullable)queue
{
    if (callback == nil || queue == nil || chooseKeyCallback == nil) {
        return NO;
    }
    [self logTimingForKey:prefix method:SPTPersistentCacheDebugMethodTypeRead type:SPTPersistentCacheDebugTimingTypeQueued];
    [self doWork:^{
        [self logTimingForKey:prefix method:SPTPersistentCacheDebugMethodTypeRead type:SPTPersistentCacheDebugTimingTypeStarting];
        NSString *path = [self.dataCacheFileManager subDirectoryPathForKey:prefix];
        NSMutableArray * __block keys = [NSMutableArray array];

        // WARNING: Do not use enumeratorAtURL never ever. Its unsafe bcuz gets locked forever
        NSError *error = nil;
        NSArray *content = [self.fileManager contentsOfDirectoryAtPath:path error:&error];

        if (content == nil) {
            // If no directory is exist its fine, say not found to user
            if (error.code == NSFileReadNoSuchFileError || error.code == NSFileNoSuchFileError) {
                [self dispatchEmptyResponseWithResult:SPTPersistentCacheResponseCodeNotFound
                                             callback:callback
                                              onQueue:queue];
            } else {
                [self debugOutput:@"PersistentDataCache: Unable to get dir contents: %@, error: %@", path, [error localizedDescription]];
                [self dispatchError:error
                             result:SPTPersistentCacheResponseCodeOperationError
                           callback:callback
                            onQueue:queue];
            }
            return;
        }

        [content enumerateObjectsUsingBlock:^(NSString *key, NSUInteger idx, BOOL *stop) {
            NSString *file = key;
            if ([file hasPrefix:prefix]) {
                [keys addObject:file];
            }
        }];

        NSMutableArray * __block keysToConsider = [NSMutableArray array];

        // Validate keys for expiration before giving it back to caller. Its important since giving expired keys
        // is wrong since caller can miss data that are no expired by picking expired key.
        for (NSString *key in keys) {
            NSString *filePath = [self.dataCacheFileManager pathForKey:key];

            // WARNING: We may skip return result here bcuz in that case we will skip the key as invalid
            [self alterHeaderForFileAtPath:filePath withBlock:^(SPTPersistentCacheRecordHeader *header) {
                // Satisfy Req.#1.2
                if ([self isDataCanBeReturnedWithHeader:header]) {
                    [keysToConsider addObject:key];
                }
            } writeBack:NO complain:YES];
        }

        // If not keys left after validation we are done with not found callback
        if (keysToConsider.count == 0) {
            [self dispatchEmptyResponseWithResult:SPTPersistentCacheResponseCodeNotFound
                                         callback:callback
                                          onQueue:queue];
            return;
        }

        NSString *keyToOpen = chooseKeyCallback(keysToConsider);

        // If user told us 'nil' he didnt found abything interesting in keys so we are done wiht not found
        if (keyToOpen == nil) {
            [self dispatchEmptyResponseWithResult:SPTPersistentCacheResponseCodeNotFound
                                         callback:callback
                                          onQueue:queue];
            return;
        }
        
        [self loadDataForKeySync:keyToOpen withCallback:callback onQueue:queue];
        [self logTimingForKey:prefix method:SPTPersistentCacheDebugMethodTypeRead type:SPTPersistentCacheDebugTimingTypeFinished];
    } priority:self.options.readPriority qos:self.options.readQualityOfService];

    return YES;
}

- (BOOL)storeData:(NSData *)data
           forKey:(NSString *)key
           locked:(BOOL)locked
     withCallback:(SPTPersistentCacheResponseCallback _Nullable)callback
          onQueue:(dispatch_queue_t _Nullable)queue

{
    return [self storeData:data forKey:key ttl:0 locked:locked withCallback:callback onQueue:queue];
}

- (BOOL)storeData:(NSData *)data
           forKey:(NSString *)key
              ttl:(NSUInteger)ttl
           locked:(BOOL)locked
     withCallback:(SPTPersistentCacheResponseCallback _Nullable)callback
          onQueue:(dispatch_queue_t _Nullable)queue

{
    if (data == nil || key == nil || (callback != nil && queue == nil)) {
        return NO;
    }

    callback = [callback copy];
    [self logTimingForKey:key method:SPTPersistentCacheDebugMethodTypeStore type:SPTPersistentCacheDebugTimingTypeQueued];
    [self doWork:^{
        [self logTimingForKey:key method:SPTPersistentCacheDebugMethodTypeStore type:SPTPersistentCacheDebugTimingTypeStarting];
        [self storeDataSync:data forKey:key ttl:ttl locked:locked withCallback:callback onQueue:queue];
        [self logTimingForKey:key method:SPTPersistentCacheDebugMethodTypeStore type:SPTPersistentCacheDebugTimingTypeFinished];
    } priority:self.options.writePriority qos:self.options.writeQualityOfService];
    return YES;
}


// TODO: return NOT_PERMITTED on try to touch TLL>0
- (void)touchDataForKey:(NSString *)key
               callback:(SPTPersistentCacheResponseCallback _Nullable)callback
                onQueue:(dispatch_queue_t _Nullable)queue
{
    if (callback != nil) {
        NSAssert(queue, @"You must specify the queue");
    }

    [self logTimingForKey:key method:SPTPersistentCacheDebugMethodTypeStore type:SPTPersistentCacheDebugTimingTypeQueued];
    [self doWork:^{
        [self logTimingForKey:key method:SPTPersistentCacheDebugMethodTypeStore type:SPTPersistentCacheDebugTimingTypeStarting];
        NSString *filePath = [self.dataCacheFileManager pathForKey:key];

        BOOL __block expired = NO;

        SPTPersistentCacheResponse *response = [self alterHeaderForFileAtPath:filePath
                                                                    withBlock:^(SPTPersistentCacheRecordHeader *header) {
                                                                        // Satisfy Req.#1.2 and Req.#1.3
                                                                        if (![self isDataCanBeReturnedWithHeader:header]) {
                                                                            expired = YES;
                                                                            return;
                                                                        }
                                                                        // Touch files that have default expiration policy
                                                                        if (header->ttl == 0) {
                                                                            header->updateTimeSec = spt_uint64rint(self.currentDateTimeInterval);
                                                                        }
                                                                    }
                                                                    writeBack:YES
                                                                     complain:NO];

        // Satisfy Req.#1.2
        if (expired) {
            response = [[SPTPersistentCacheResponse alloc] initWithResult:SPTPersistentCacheResponseCodeNotFound
                                                                    error:nil
                                                                   record:nil];
        }

        if (callback) {
            SPTPersistentCacheSafeDispatch(queue, ^{
                callback(response);
            });
        }
        [self logTimingForKey:key method:SPTPersistentCacheDebugMethodTypeStore type:SPTPersistentCacheDebugTimingTypeFinished];
    } priority:self.options.writePriority qos:self.options.writeQualityOfService];
}

- (void)removeDataForKeysSync:(NSArray<NSString *> *)keys
{
    for (NSString *key in keys) {
        [self.dataCacheFileManager removeDataForKey:key];
    }
}

- (void)removeDataForKeys:(NSArray<NSString *> *)keys
                 callback:(SPTPersistentCacheResponseCallback _Nullable)callback
                  onQueue:(dispatch_queue_t _Nullable)queue
{
    [self logTimingForKey:[keys description] method:SPTPersistentCacheDebugMethodTypeRemove type:SPTPersistentCacheDebugTimingTypeQueued];
    [self doWork:^{
        [self logTimingForKey:[keys description] method:SPTPersistentCacheDebugMethodTypeRemove type:SPTPersistentCacheDebugTimingTypeStarting];

        [self removeDataForKeysSync:keys];
        if (callback) {
                    SPTPersistentCacheResponse *response = [[SPTPersistentCacheResponse alloc] initWithResult:SPTPersistentCacheResponseCodeOperationSucceeded
                                                                            error:nil
                                                                           record:nil];
                    SPTPersistentCacheSafeDispatch(queue, ^{
                        callback(response);
                    });
                }
        [self logTimingForKey:[keys description] method:SPTPersistentCacheDebugMethodTypeRemove type:SPTPersistentCacheDebugTimingTypeFinished];
    } priority:self.options.deletePriority qos:self.options.deleteQualityOfService];

}

- (BOOL)lockDataForKeys:(NSArray<NSString *> *)keys
               callback:(SPTPersistentCacheResponseCallback _Nullable)callback
                onQueue:(dispatch_queue_t _Nullable)queue
{
    if ((callback != nil && queue == nil) || keys.count == 0) {
        return NO;
    }
    [self logTimingForKey:[keys description] method:SPTPersistentCacheDebugMethodTypeLock type:SPTPersistentCacheDebugTimingTypeQueued];
    [self doWork:^{
        [self logTimingForKey:[keys description] method:SPTPersistentCacheDebugMethodTypeLock type:SPTPersistentCacheDebugTimingTypeStarting];
        for (NSString *key in keys) {
            NSString *filePath = [self.dataCacheFileManager pathForKey:key];
            BOOL __block expired = NO;
            SPTPersistentCacheResponse *response = [self alterHeaderForFileAtPath:filePath
                                                                        withBlock:^(SPTPersistentCacheRecordHeader *header) {
                                                                            // Satisfy Req.#1.2
                                                                            if ([self isDataExpiredWithHeader:header]) {
                                                                                expired = YES;
                                                                                return;
                                                                            }
                                                                            ++header->refCount;
                                                                            // Do not update access time since file is locked
                                                                        }
                                                                        writeBack:YES
                                                                         complain:YES];
            // Satisfy Req.#1.2
            if (expired) {
                response = [[SPTPersistentCacheResponse alloc] initWithResult:SPTPersistentCacheResponseCodeNotFound
                                                                        error:nil
                                                                       record:nil];
            }
            if (callback) {
                SPTPersistentCacheSafeDispatch(queue, ^{
                    callback(response);
                });
            }
            
        } // for
        [self logTimingForKey:[keys description] method:SPTPersistentCacheDebugMethodTypeLock type:SPTPersistentCacheDebugTimingTypeFinished];
    } priority:self.options.writePriority qos:self.options.writeQualityOfService];
    return YES;
}

- (BOOL)unlockDataForKeys:(NSArray<NSString *> *)keys
                 callback:(SPTPersistentCacheResponseCallback _Nullable)callback
                  onQueue:(dispatch_queue_t _Nullable)queue
{
    if ((callback != nil && queue == nil) || keys.count == 0) {
        return NO;
    }
    [self logTimingForKey:[keys description] method:SPTPersistentCacheDebugMethodTypeUnlock type:SPTPersistentCacheDebugTimingTypeQueued];
    [self doWork:^{
        [self logTimingForKey:[keys description] method:SPTPersistentCacheDebugMethodTypeUnlock type:SPTPersistentCacheDebugTimingTypeStarting];
        for (NSString *key in keys) {
            NSString *filePath = [self.dataCacheFileManager pathForKey:key];
            SPTPersistentCacheResponse *response = [self alterHeaderForFileAtPath:filePath
                                                                        withBlock:^(SPTPersistentCacheRecordHeader *header){
                                                                            if (header->refCount > 0) {
                                                                                --header->refCount;
                                                                            } else {
                                                                                [self debugOutput:@"PersistentDataCache: Error trying to decrement refCount below 0 for file at path:%@", filePath];
                                                                            }
                                                                        }
                                                                        writeBack:YES
                                                                         complain:YES];
            if (callback) {
                SPTPersistentCacheSafeDispatch(queue, ^{
                    callback(response);
                });
            }
        } // for
        [self logTimingForKey:[keys description] method:SPTPersistentCacheDebugMethodTypeUnlock type:SPTPersistentCacheDebugTimingTypeFinished];
    } priority:self.options.deletePriority qos:self.options.deleteQualityOfService];
    return YES;
}

- (void)scheduleGarbageCollector
{
    [self.garbageCollector schedule];
}

- (void)unscheduleGarbageCollector
{
    [self.garbageCollector unschedule];
}

- (void)enqueueGarbageCollector
{
    [self.garbageCollector enqueueGarbageCollection];
}

- (void)pruneWithCallback:(SPTPersistentCacheResponseCallback _Nullable)callback
                  onQueue:(dispatch_queue_t _Nullable)queue
{
    [self logTimingForKey:@"prune" method:SPTPersistentCacheDebugMethodTypeRemove type:SPTPersistentCacheDebugTimingTypeQueued];
    [self doWork:^{
        [self logTimingForKey:@"prune" method:SPTPersistentCacheDebugMethodTypeRemove type:SPTPersistentCacheDebugTimingTypeStarting];
        [self.dataCacheFileManager removeAllData];
        if (callback) {
            SPTPersistentCacheResponse *response = [[SPTPersistentCacheResponse alloc] initWithResult:SPTPersistentCacheResponseCodeOperationSucceeded
                                                                                                error:nil
                                                                                               record:nil];
            SPTPersistentCacheSafeDispatch(queue, ^{
                callback(response);
            });
        }
        [self logTimingForKey:@"prune" method:SPTPersistentCacheDebugMethodTypeRemove type:SPTPersistentCacheDebugTimingTypeFinished];
    } priority:self.options.deletePriority qos:self.options.deleteQualityOfService];
}

- (void)wipeLockedFilesWithCallback:(SPTPersistentCacheResponseCallback _Nullable)callback
                            onQueue:(dispatch_queue_t _Nullable)queue
{
    [self logTimingForKey:@"wipeLocked" method:SPTPersistentCacheDebugMethodTypeRemove type:SPTPersistentCacheDebugTimingTypeQueued];
    [self doWork:^{
        [self logTimingForKey:@"wipeLocked" method:SPTPersistentCacheDebugMethodTypeRemove type:SPTPersistentCacheDebugTimingTypeStarting];
        [self collectGarbageForceExpire:NO forceLocked:YES];
        if (callback) {
            SPTPersistentCacheResponse *response = [[SPTPersistentCacheResponse alloc] initWithResult:SPTPersistentCacheResponseCodeOperationSucceeded
                                                                                                error:nil
                                                                                               record:nil];
            SPTPersistentCacheSafeDispatch(queue, ^{
                callback(response);
            });
        }
        [self logTimingForKey:@"wipeLocked" method:SPTPersistentCacheDebugMethodTypeRemove type:SPTPersistentCacheDebugTimingTypeFinished];
    } priority:self.options.deletePriority qos:self.options.deleteQualityOfService];

}

- (void)wipeNonLockedFilesWithCallback:(SPTPersistentCacheResponseCallback _Nullable)callback
                               onQueue:(dispatch_queue_t _Nullable)queue
{
    [self logTimingForKey:@"wipeNonLocked" method:SPTPersistentCacheDebugMethodTypeRemove type:SPTPersistentCacheDebugTimingTypeQueued];
    [self doWork:^{
        [self logTimingForKey:@"wipeNonLocked" method:SPTPersistentCacheDebugMethodTypeRemove type:SPTPersistentCacheDebugTimingTypeStarting];
        [self collectGarbageForceExpire:YES forceLocked:NO];
        if (callback) {
            SPTPersistentCacheResponse *response = [[SPTPersistentCacheResponse alloc] initWithResult:SPTPersistentCacheResponseCodeOperationSucceeded
                                                                                                error:nil
                                                                                               record:nil];
            SPTPersistentCacheSafeDispatch(queue, ^{
                callback(response);
            });
        }
        [self logTimingForKey:@"wipeNonLocked" method:SPTPersistentCacheDebugMethodTypeRemove type:SPTPersistentCacheDebugTimingTypeFinished];
    } priority:self.options.deletePriority qos:self.options.deleteQualityOfService];
}

- (NSUInteger)totalUsedSizeInBytes
{
    return self.dataCacheFileManager.totalUsedSizeInBytes;
}

- (NSUInteger)lockedItemsSizeInBytes
{
    NSUInteger size = 0;
    NSURL *urlPath = [NSURL URLWithString:self.options.cachePath];
    NSDirectoryEnumerator *dirEnumerator = [self.fileManager enumeratorAtURL:urlPath
                                                  includingPropertiesForKeys:@[NSURLIsDirectoryKey]
                                                                     options:NSDirectoryEnumerationSkipsHiddenFiles
                                                                errorHandler:nil];

    // Enumerate the dirEnumerator results, each value is stored in allURLs
    NSURL *theURL = nil;
    while ((theURL = [dirEnumerator nextObject])) {

        // Retrieve the file name. From cached during the enumeration.
        NSNumber *isDirectory;
        NSError *error = nil;
        if ([theURL getResourceValue:&isDirectory forKey:NSURLIsDirectoryKey error:&error]) {
            if ([isDirectory boolValue] == NO) {

                NSString *key = theURL.lastPathComponent;
                // That satisfies Req.#1.3
                NSString *filePath = [self.dataCacheFileManager pathForKey:key];
                BOOL __block locked = NO;
                // WARNING: We may skip return result here bcuz in that case we will not count file as locked
                [self alterHeaderForFileAtPath:filePath withBlock:^(SPTPersistentCacheRecordHeader *header) {
                    locked = header->refCount > 0;
                } writeBack:NO complain:YES];
                if (locked) {
                    size += [self.dataCacheFileManager getFileSizeAtPath:filePath];
                }
            }
        } else {
            [self debugOutput:@"Unable to fetch isDir#3 attribute:%@ error: %@", theURL, error];
        }
    }

    return size;
}

- (void)dealloc
{
    [_garbageCollector unschedule];
}

/**
 * Load method used internally to load data. Called on work queue.
 */
- (void)loadDataForKeySync:(NSString *)key
              withCallback:(SPTPersistentCacheResponseCallback)callback
                   onQueue:(dispatch_queue_t)queue
{
    NSString *filePath = [self.dataCacheFileManager pathForKey:key];

    // File not exist -> inform user
    if (![self.fileManager fileExistsAtPath:filePath]) {
        [self dispatchEmptyResponseWithResult:SPTPersistentCacheResponseCodeNotFound callback:callback onQueue:queue];
        return;
    } else {
        // File exist
        NSError *error = nil;
        NSMutableData *rawData = [NSMutableData dataWithContentsOfFile:filePath
                                                               options:NSDataReadingMappedIfSafe
                                                                 error:&error];
        if (rawData == nil) {
            // File read with error -> inform user
            [self dispatchError:error
                         result:SPTPersistentCacheResponseCodeOperationError
                       callback:callback
                        onQueue:queue];
        } else {
            SPTPersistentCacheRecordHeader *header = SPTPersistentCacheGetHeaderFromData(rawData.mutableBytes, rawData.length);

            // If not enough data to cast to header, its not the file we can process
            if (header == NULL) {
                NSError *headerError = [NSError spt_persistentDataCacheErrorWithCode:SPTPersistentCacheLoadingErrorNotEnoughDataToGetHeader];
                [self dispatchError:headerError
                             result:SPTPersistentCacheResponseCodeOperationError
                           callback:callback
                            onQueue:queue];
                return;
            }

            SPTPersistentCacheRecordHeader localHeader;
            memcpy(&localHeader, header, sizeof(localHeader));

            // Check header is valid
            NSError *headerError = SPTPersistentCacheCheckValidHeader(&localHeader);
            if (headerError != nil) {
                [self dispatchError:headerError
                             result:SPTPersistentCacheResponseCodeOperationError
                           callback:callback
                            onQueue:queue];
                return;
            }

            const NSUInteger refCount = localHeader.refCount;

            // We return locked files even if they expired, GC doesnt collect them too so they valuable to user
            // Satisfy Req.#1.2
            if (![self isDataCanBeReturnedWithHeader:&localHeader]) {
#ifdef DEBUG_OUTPUT_ENABLED
                [self debugOutput:@"PersistentDataCache: Record with key: %@ expired, t:%llu, TTL:%llu", key, localHeader.updateTimeSec, localHeader.ttl];
#endif
                [self dispatchEmptyResponseWithResult:SPTPersistentCacheResponseCodeNotFound
                                             callback:callback
                                              onQueue:queue];
                return;
            }

            // Check that payload is correct size
            if (localHeader.payloadSizeBytes != [rawData length] - SPTPersistentCacheRecordHeaderSize) {
                [self debugOutput:@"PersistentDataCache: Error: Wrong payload size for key:%@ , will return error", key];
                [self dispatchError:[NSError spt_persistentDataCacheErrorWithCode:SPTPersistentCacheLoadingErrorWrongPayloadSize]
                             result:SPTPersistentCacheResponseCodeOperationError
                           callback:callback onQueue:queue];
                return;
            }

            NSRange payloadRange = NSMakeRange(SPTPersistentCacheRecordHeaderSize, (NSUInteger)localHeader.payloadSizeBytes);
            NSData *payload = [rawData subdataWithRange:payloadRange];
            const NSUInteger ttl = (NSUInteger)localHeader.ttl;


            SPTPersistentCacheRecord *record = [[SPTPersistentCacheRecord alloc] initWithData:payload
                                                                                          key:key
                                                                                     refCount:refCount
                                                                                          ttl:ttl];

            SPTPersistentCacheResponse *response = [[SPTPersistentCacheResponse alloc] initWithResult:SPTPersistentCacheResponseCodeOperationSucceeded
                                                                                                error:nil
                                                                                               record:record];
            // If data ttl == 0 we update access time
            if (ttl == 0) {
                localHeader.updateTimeSec = spt_uint64rint(self.currentDateTimeInterval);
                localHeader.crc = SPTPersistentCacheCalculateHeaderCRC(&localHeader);
                memcpy(header, &localHeader, sizeof(localHeader));

                // Write back with updated access attributes
                NSError *werror = nil;
                if (![rawData writeToFile:filePath options:NSDataWritingAtomic error:&werror]) {
                    [self debugOutput:@"PersistentDataCache: Error writing back record:%@, error:%@", filePath.lastPathComponent, werror];
                } else {
#ifdef DEBUG_OUTPUT_ENABLED
                    [self debugOutput:@"PersistentDataCache: Writing back record:%@ OK", filePath.lastPathComponent];
#endif
                }
            }

            // Callback only after we finished everyhing to avoid situation when user gets notified and we are still writting
            SPTPersistentCacheSafeDispatch(queue, ^{
                callback(response);
            });

        } // if rawData
    } // file exist
}

/**
 * Store method used internaly. Called on work queue.
 */
- (NSError *)storeDataSync:(NSData *)data
                    forKey:(NSString *)key
                       ttl:(NSUInteger)ttl
                    locked:(BOOL)isLocked
              withCallback:(SPTPersistentCacheResponseCallback)callback
                   onQueue:(dispatch_queue_t)queue
{
    NSString *filePath = [self.dataCacheFileManager pathForKey:key];

    NSString *subDir = [self.dataCacheFileManager subDirectoryPathForKey:key];
    [self.fileManager createDirectoryAtPath:subDir withIntermediateDirectories:YES attributes:nil error:nil];

    const NSUInteger payloadLength = [data length];
    const NSUInteger rawDataLength = SPTPersistentCacheRecordHeaderSize + payloadLength;

    NSMutableData *rawData = [NSMutableData dataWithCapacity:rawDataLength];

    SPTPersistentCacheRecordHeader header = SPTPersistentCacheRecordHeaderMake(ttl,
                                                                               payloadLength,
                                                                               spt_uint64rint(self.currentDateTimeInterval),
                                                                               isLocked);

    [rawData appendBytes:&header length:SPTPersistentCacheRecordHeaderSize];
    [rawData appendData:data];

    NSError *error = nil;

    if (![rawData writeToFile:filePath options:NSDataWritingAtomic error:&error]) {
        [self debugOutput:@"PersistentDataCache: Error writting to file:%@ , for key:%@. Removing it...", filePath, key];
        [self removeDataForKeysSync:@[key]];
        [self dispatchError:error result:SPTPersistentCacheResponseCodeOperationError callback:callback onQueue:queue];
    } else {

        if (callback != nil) {
            SPTPersistentCacheResponse *response = [[SPTPersistentCacheResponse alloc] initWithResult:SPTPersistentCacheResponseCodeOperationSucceeded
                                                                                                error:nil
                                                                                               record:nil];

            SPTPersistentCacheSafeDispatch(queue, ^{
                callback(response);
            });
        }
    }

    return error;
}

/**
 * Method to work safely with opened file referenced by file descriptor. 
 * Method handles file closing properly in case of errors.
 * Descriptor is passed to a jobBlock for further usage.
 */
- (SPTPersistentCacheResponse *)guardOpenFileWithPath:(NSString *)filePath
                                             jobBlock:(SPTPersistentCacheFileProcessingBlockType)jobBlock
                                             complain:(BOOL)needComplains
                                            writeBack:(BOOL)writeBack
{
    if (![self.fileManager fileExistsAtPath:filePath]) {
        if (needComplains) {
            [self debugOutput:@"PersistentDataCache: Record not exist at path:%@", filePath];
        }
        return [[SPTPersistentCacheResponse alloc] initWithResult:SPTPersistentCacheResponseCodeNotFound error:nil record:nil];

    } else {
        const int SPTPersistentCacheInvalidResult = -1;
        const int flags = (writeBack ? O_RDWR : O_RDONLY);

        int fd = open([filePath UTF8String], flags);
        if (fd == SPTPersistentCacheInvalidResult) {
            const int errorNumber = errno;
            NSString *errorDescription = @(strerror(errorNumber));
            [self debugOutput:@"PersistentDataCache: Error opening file:%@ , error:%@", filePath, errorDescription];
            NSError *error = [NSError errorWithDomain:NSPOSIXErrorDomain
                                                 code:errorNumber
                                             userInfo:@{ NSLocalizedDescriptionKey: errorDescription }];
            return [[SPTPersistentCacheResponse alloc] initWithResult:SPTPersistentCacheResponseCodeOperationError
                                                                error:error
                                                               record:nil];
        }

        SPTPersistentCacheResponse *response = jobBlock(fd);

        fd = [self.posixWrapper close:fd];
        if (fd == SPTPersistentCacheInvalidResult) {
            const int errorNumber = errno;
            NSString *errorDescription = @(strerror(errorNumber));
            [self debugOutput:@"PersistentDataCache: Error closing file:%@ , error:%@", filePath, errorDescription];
            NSError *error = [NSError errorWithDomain:NSPOSIXErrorDomain
                                                 code:errorNumber
                                             userInfo:@{ NSLocalizedDescriptionKey: errorDescription }];
            return [[SPTPersistentCacheResponse alloc] initWithResult:SPTPersistentCacheResponseCodeOperationError
                                                                error:error
                                                               record:nil];
        }

        return response;
    }
}

/**
 * Method used to read/write file header.
 */
- (SPTPersistentCacheResponse *)alterHeaderForFileAtPath:(NSString *)filePath
                                               withBlock:(SPTPersistentCacheRecordHeaderGetCallbackType)modifyBlock
                                               writeBack:(BOOL)needWriteBack
                                                complain:(BOOL)needComplains
{
    return [self guardOpenFileWithPath:filePath jobBlock:^SPTPersistentCacheResponse*(int filedes) {

        SPTPersistentCacheRecordHeader header;
        ssize_t readBytes = [self.posixWrapper read:filedes
                                             buffer:&header
                                         bufferSize:SPTPersistentCacheRecordHeaderSize];
        if (readBytes != (ssize_t)SPTPersistentCacheRecordHeaderSize) {
            NSError *error = [NSError spt_persistentDataCacheErrorWithCode:SPTPersistentCacheLoadingErrorNotEnoughDataToGetHeader];
            if (readBytes == -1) {
                const int errorNumber = errno;
                const char *errorString = strerror(errorNumber);
                error = [NSError errorWithDomain:NSPOSIXErrorDomain
                                            code:errorNumber
                                        userInfo:@{ NSLocalizedDescriptionKey: @(errorString) }];
            }

            [self debugOutput:@"PersistentDataCache: Error not enough data to read the header of file path:%@ , error:%@",
             filePath, [error localizedDescription]];

            return [[SPTPersistentCacheResponse alloc] initWithResult:SPTPersistentCacheResponseCodeOperationError
                                                                error:error
                                                               record:nil];
        }

        NSError *nsError = SPTPersistentCacheCheckValidHeader(&header);
        if (nsError != nil) {
            [self debugOutput:@"PersistentDataCache: Error checking header at file path:%@ , error:%@", filePath, nsError];
            return [[SPTPersistentCacheResponse alloc] initWithResult:SPTPersistentCacheResponseCodeOperationError
                                                                error:nsError
                                                               record:nil];
        }

        modifyBlock(&header);

        if (needWriteBack) {

            uint32_t oldCRC = header.crc;
            header.crc = SPTPersistentCacheCalculateHeaderCRC(&header);

            // If nothing has changed we do nothing then
            if (oldCRC == header.crc) {
                return [[SPTPersistentCacheResponse alloc] initWithResult:SPTPersistentCacheResponseCodeOperationSucceeded
                                                                    error:nil
                                                                   record:nil];
            }

            // Set file pointer to the beginning of the file
            off_t seekOffset = [self.posixWrapper lseek:filedes seekType:SEEK_SET seekAmount:0];
            if (seekOffset != 0) {
                const int errorNumber = errno;
                NSString *errorDescription = @(strerror(errorNumber));
                [self debugOutput:@"PersistentDataCache: Error seeking to begin of file path:%@ , error:%@", filePath, errorDescription];
                NSError *error = [NSError errorWithDomain:NSPOSIXErrorDomain
                                                     code:errorNumber
                                                 userInfo:@{ NSLocalizedDescriptionKey: errorDescription }];
                return [[SPTPersistentCacheResponse alloc] initWithResult:SPTPersistentCacheResponseCodeOperationError
                                                                    error:error
                                                                   record:nil];

            } else {
                ssize_t writtenBytes = [self.posixWrapper write:filedes
                                                         buffer:&header
                                                     bufferSize:SPTPersistentCacheRecordHeaderSize];
                if (writtenBytes != (ssize_t)SPTPersistentCacheRecordHeaderSize) {
                    const int errorNumber = errno;
                    NSString *errorDescription = @(strerror(errorNumber));
                    [self debugOutput:@"PersistentDataCache: Error writting header at file path:%@ , error:%@", filePath, errorDescription];
                    NSError *error = [NSError errorWithDomain:NSPOSIXErrorDomain
                                                         code:errorNumber
                                                     userInfo:@{ NSLocalizedDescriptionKey: errorDescription }];
                    return [[SPTPersistentCacheResponse alloc] initWithResult:SPTPersistentCacheResponseCodeOperationError
                                                                        error:error
                                                                       record:nil];

                } else {
                    int result = [self.posixWrapper fsync:filedes];
                    if (result == -1) {
                        const int errorNumber = errno;
                        NSString *errorDescription = @(strerror(errorNumber));
                        [self debugOutput:@"PersistentDataCache: Error flushing file:%@ , error:%@", filePath, errorDescription];
                        NSError *error = [NSError errorWithDomain:NSPOSIXErrorDomain
                                                             code:errorNumber
                                                         userInfo:@{ NSLocalizedDescriptionKey: errorDescription }];
                        return [[SPTPersistentCacheResponse alloc] initWithResult:SPTPersistentCacheResponseCodeOperationError
                                                                            error:error
                                                                           record:nil];
                    }
                }
            }
        }

        return [[SPTPersistentCacheResponse alloc] initWithResult:SPTPersistentCacheResponseCodeOperationSucceeded
                                                            error:nil
                                                           record:nil];
    } complain:needComplains writeBack:needWriteBack];
}

/**
 * Only this method check data expiration. Past check is also supported.
 */
- (BOOL)isDataExpiredWithHeader:(SPTPersistentCacheRecordHeader *)header
{
    assert(header != nil);
    uint64_t ttl = header->ttl;
    uint64_t current = spt_uint64rint(self.currentDateTimeInterval);
    int64_t threshold = (int64_t)((ttl > 0) ? ttl : self.options.defaultExpirationPeriod);

    if (ttl > SPTPersistentCacheTTLUpperBoundInSec) {
        [self debugOutput:@"PersistentDataCache: WARNING: TTL seems too big: %llu > %llu sec", ttl, SPTPersistentCacheTTLUpperBoundInSec];
    }

    return (int64_t)(current - header->updateTimeSec) > threshold;
}

/**
 * Methos checks whether data can be given to caller with accordance to API.
 */
- (BOOL)isDataCanBeReturnedWithHeader:(SPTPersistentCacheRecordHeader *)header
{
    return !([self isDataExpiredWithHeader:header] && header->refCount == 0);
}

- (void)runRegularGC
{
    [self collectGarbageForceExpire:NO forceLocked:NO];
}

- (void)collectGarbageForceExpire:(BOOL)forceExpire forceLocked:(BOOL)forceLocked
{
    [self debugOutput:@"PersistentDataCache: Run GC with forceExpire:%d forceLock:%d", forceExpire, forceLocked];

    NSURL *urlPath = [NSURL URLWithString:self.options.cachePath];
    NSDirectoryEnumerator *dirEnumerator = [self.fileManager enumeratorAtURL:urlPath
                                                  includingPropertiesForKeys:@[NSURLIsDirectoryKey]
                                                                     options:NSDirectoryEnumerationSkipsHiddenFiles
                                                                errorHandler:nil];

    // Enumerate the dirEnumerator results, each value is stored in allURLs
    NSURL *theURL = nil;
    while ((theURL = [dirEnumerator nextObject])) {

        // Retrieve the file name. From cached during the enumeration.
        NSNumber *isDirectory;
        if ([theURL getResourceValue:&isDirectory forKey:NSURLIsDirectoryKey error:NULL]) {
            if ([isDirectory boolValue] == NO) {

                NSString *key = theURL.lastPathComponent;
                // That satisfies Req.#1.3
                NSString *filePath = [self.dataCacheFileManager pathForKey:key];
                BOOL __block needRemove = NO;
                int __block reason = 0;
                // WARNING: We may skip return result here bcuz in that case we won't remove file we do not know what is it
                [self alterHeaderForFileAtPath:filePath withBlock:^(SPTPersistentCacheRecordHeader *header) {
                    if (forceExpire && forceLocked) {
                        // delete all
                        needRemove = YES;
                        reason = 1;
                    } else if (forceExpire && !forceLocked) {
                        // delete those: header->refCount == 0
                        needRemove = header->refCount == 0;
                        reason = 2;
                    } else if (!forceExpire && forceLocked) {
                        // delete those: header->refCount > 0
                        needRemove = header->refCount > 0;
                        reason = 3;
                    } else {
                        // delete those: [self isDataExpiredWithHeader:header] && header->refCount == 0
                        needRemove = ![self isDataCanBeReturnedWithHeader:header];
                        reason = 4;
                    }
                } writeBack:NO complain:YES];
                if (needRemove) {
                    [self debugOutput:@"PersistentDataCache: gc removing record: %@, reason:%d", filePath.lastPathComponent, reason];
                    [self.dataCacheFileManager removeDataForKey:key];
                }
            } // is dir
        } else {
            [self debugOutput:@"Unable to fetch isDir#4 attribute:%@", theURL];
        }
    } // for
}

- (void)dispatchEmptyResponseWithResult:(SPTPersistentCacheResponseCode)result
                               callback:(SPTPersistentCacheResponseCallback _Nullable)callback
                                onQueue:(dispatch_queue_t _Nullable)queue
{
    if (callback == nil) {
        return;
    }

    SPTPersistentCacheSafeDispatch(queue, ^{
        SPTPersistentCacheResponse *response = [[SPTPersistentCacheResponse alloc] initWithResult:result
                                                                                            error:nil
                                                                                           record:nil];
        callback(response);
    });
}

- (void)dispatchError:(NSError *)error
               result:(SPTPersistentCacheResponseCode)result
             callback:(SPTPersistentCacheResponseCallback _Nullable)callback
              onQueue:(dispatch_queue_t _Nullable)queue
{
    if (callback == nil) {
        return;
    }

    SPTPersistentCacheSafeDispatch(queue, ^{
        SPTPersistentCacheResponse *response = [[SPTPersistentCacheResponse alloc] initWithResult:result
                                                                                            error:error
                                                                                           record:nil];
        callback(response);
    });
}

- (void)debugOutput:(NSString *)format, ... NS_FORMAT_FUNCTION(1,2)
{
    SPTPersistentCacheDebugCallback const debugOutput = self.debugOutput;

    if (debugOutput && format.length > 0) {
        va_list list;
        va_start(list, format);
        NSString * const message = [[NSString alloc] initWithFormat:format arguments:list];
        va_end(list);

        debugOutput(message);
    }
}

- (BOOL)pruneBySize
{
    if (self.options.sizeConstraintBytes == 0) {
        return NO;
    }

    // Find all the image names and attributes and sort oldest last
    NSMutableArray *images = [self storedImageNamesAndAttributes];

    // Find the free space on the disk
    SPTPersistentCacheDiskSize currentCacheSize = (SPTPersistentCacheDiskSize)[self lockedItemsSizeInBytes];
    for (NSDictionary *image in images) {
        currentCacheSize += [image[SPTDataCacheFileAttributesKey][NSFileSize] integerValue];
    }

    SPTPersistentCacheDiskSize optimalCacheSize = [self.dataCacheFileManager optimizedDiskSizeForCacheSize:currentCacheSize];

    // Remove oldest data until we reach acceptable cache size
    while (currentCacheSize > optimalCacheSize && images.count) {
        NSDictionary *image = images.lastObject;
        [images removeLastObject];

        NSString *fileName = image[SPTDataCacheFileNameKey];
        NSError *localError = nil;
        if (fileName.length > 0 && ![self.fileManager removeItemAtPath:fileName error:&localError]) {
            [self debugOutput:@"PersistentDataCache: %@ ERROR %@", @(__PRETTY_FUNCTION__), [localError localizedDescription]];
            continue;
        } else {
            [self debugOutput:@"PersistentDataCache: evicting by size key:%@", fileName.lastPathComponent];
        }

        currentCacheSize -= [image[SPTDataCacheFileAttributesKey][NSFileSize] integerValue];
    }
    return YES;
}

- (NSMutableArray *)storedImageNamesAndAttributes
{
    NSURL *urlPath = [NSURL URLWithString:self.options.cachePath];

    // Enumerate the directory (specified elsewhere in your code)
    // Ignore hidden files
    // The errorHandler: parameter is set to nil. Typically you'd want to present a panel
    NSDirectoryEnumerator *dirEnumerator = [self.fileManager enumeratorAtURL:urlPath
                                                  includingPropertiesForKeys:@[NSURLIsDirectoryKey]
                                                                     options:NSDirectoryEnumerationSkipsHiddenFiles
                                                                errorHandler:nil];

    // An array to store the all the enumerated file names in
    NSMutableArray *images = [NSMutableArray array];

    // Enumerate the dirEnumerator results, each value is stored in allURLs
    NSURL *theURL = nil;
    while ((theURL = [dirEnumerator nextObject])) {

        // Retrieve the file name. From cached during the enumeration.
        NSNumber *isDirectory;
        if ([theURL getResourceValue:&isDirectory forKey:NSURLIsDirectoryKey error:NULL]) {

            if ([isDirectory boolValue] == NO) {
                const char *filePath = theURL.fileSystemRepresentation;
                NSString *filePathString = [NSString stringWithUTF8String:filePath];

                // We skip locked files always
                BOOL __block locked = NO;
                
                // WARNING: We may skip return result here bcuz in that case we will remove unknown file as unlocked trash
                [self alterHeaderForFileAtPath:filePathString
                                     withBlock:^(SPTPersistentCacheRecordHeader *header) {
                                         locked = (header->refCount > 0);
                                     } writeBack:NO
                                      complain:YES];

                if (locked) {
                    continue;
                }

                /* We use this since this is most reliable method to get file info and URL stuff fails sometimes
                 which is described in apple doc and its our case here */

                struct stat fileStat;
                int ret = [self.posixWrapper stat:filePath statStruct:&fileStat];
                if (ret == -1) {
                    [self debugOutput:@"Cannot find the stats of file: %@", theURL.absoluteString];
                    continue;
                }

                /*
                 Use modification time even for files with TTL
                 Files with TTL have updateTime set once on creation.
                 */
                NSDate *mdate = [NSDate dateWithTimeIntervalSince1970:(fileStat.st_mtimespec.tv_sec + fileStat.st_mtimespec.tv_nsec*1e9)];
                NSNumber *fsize = [NSNumber numberWithLongLong:fileStat.st_size];
                NSDictionary *values = @{NSFileModificationDate : mdate, NSFileSize: fsize};

<<<<<<< HEAD
                [images addObject:@{ SPTDataCacheFileNameKey : filePathString,
=======
                NSString *cacheFilename = [NSString stringWithUTF8String:[theURL fileSystemRepresentation]];
                [images addObject:@{ SPTDataCacheFileNameKey : cacheFilename,
>>>>>>> 3660d47a
                                     SPTDataCacheFileAttributesKey : values }];
            }
        } else {
            [self debugOutput:@"Unable to fetch isDir#5 attribute:%@", theURL];
        }
    }

    // Oldest goes last
    NSComparisonResult(^SPTSortFilesByModificationDate)(id, id) = ^NSComparisonResult(NSDictionary *file1, NSDictionary *file2) {
        NSDate *date1 = file1[SPTDataCacheFileAttributesKey][NSFileModificationDate];
        NSDate *date2 = file2[SPTDataCacheFileAttributesKey][NSFileModificationDate];
        return [date2 compare:date1];
    };

    NSArray *sortedImages = [images sortedArrayUsingComparator:SPTSortFilesByModificationDate];

    return [sortedImages mutableCopy];
}

- (NSTimeInterval)currentDateTimeInterval
{
    return [[NSDate date] timeIntervalSince1970];
}

- (void)doWork:(void (^)(void))block priority:(NSOperationQueuePriority)priority qos:(NSQualityOfService)qos
{
    NSBlockOperation *operation = [NSBlockOperation blockOperationWithBlock:block];
    operation.qualityOfService = qos;
    operation.queuePriority = priority;
    [self.workQueue addOperation:operation];
}

- (void)logTimingForKey:(NSString *)key method:(SPTPersistentCacheDebugMethodType)method type:(SPTPersistentCacheDebugTimingType)type
{
    if (self.options.timingCallback) {
        dispatch_async(dispatch_get_main_queue(), ^{
            self.options.timingCallback(key, method, type, mach_absolute_time());
        });
    }
}

@end<|MERGE_RESOLUTION|>--- conflicted
+++ resolved
@@ -736,9 +736,13 @@
             if (readBytes == -1) {
                 const int errorNumber = errno;
                 const char *errorString = strerror(errorNumber);
+                NSString *errorNSString = [NSString stringWithUTF8String:errorString];
+                if (errorNSString.length == 0) {
+                    errorNSString = @"";
+                }
                 error = [NSError errorWithDomain:NSPOSIXErrorDomain
                                             code:errorNumber
-                                        userInfo:@{ NSLocalizedDescriptionKey: @(errorString) }];
+                                        userInfo:@{ NSLocalizedDescriptionKey: errorNSString }];
             }
 
             [self debugOutput:@"PersistentDataCache: Error not enough data to read the header of file path:%@ , error:%@",
@@ -1049,12 +1053,7 @@
                 NSNumber *fsize = [NSNumber numberWithLongLong:fileStat.st_size];
                 NSDictionary *values = @{NSFileModificationDate : mdate, NSFileSize: fsize};
 
-<<<<<<< HEAD
                 [images addObject:@{ SPTDataCacheFileNameKey : filePathString,
-=======
-                NSString *cacheFilename = [NSString stringWithUTF8String:[theURL fileSystemRepresentation]];
-                [images addObject:@{ SPTDataCacheFileNameKey : cacheFilename,
->>>>>>> 3660d47a
                                      SPTDataCacheFileAttributesKey : values }];
             }
         } else {
