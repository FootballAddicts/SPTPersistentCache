--- conflicted
+++ resolved
@@ -1352,8 +1352,6 @@
     }
 }
 
-<<<<<<< HEAD
-=======
 - (void)testCurrentDataTimeInterval
 {
     SPTPersistentCache *cache = [self createCacheWithTimeCallback:nil expirationTime:0];
@@ -1363,7 +1361,7 @@
     
     XCTAssertGreaterThan(secondTimeInterval, firstTimeInterval);
 }
->>>>>>> febd5e7a
+
 - (void)testUnlockDataWithNoKeys
 {
     BOOL result = [self.cache unlockDataForKeys:nil callback:nil onQueue:nil];
