--- conflicted
+++ resolved
@@ -112,11 +112,8 @@
 @property (nonatomic, strong) SPTPersistentCacheGarbageCollector *garbageCollector;
 @property (nonatomic, strong) dispatch_queue_t workQueue;
 @property (nonatomic, strong) NSFileManager *fileManager;
-<<<<<<< HEAD
-=======
 @property (nonatomic, strong) NSTimer *gcTimer;
 @property (nonatomic, copy) SPTPersistentCacheCurrentTimeSecCallback currentTime;
->>>>>>> 08605a81
 
 - (void)runRegularGC;
 - (void)pruneBySize;
@@ -1336,33 +1333,9 @@
     }
 }
 
-<<<<<<< HEAD
-=======
-- (void)testScheduleGarbageCollection
-{
-    [self.cache scheduleGarbageCollector];
-    XCTAssertNotNil(self.cache.gcTimer);
-}
-
-- (void)testUnscheduleGarbageCollection
-{
-    [self.cache scheduleGarbageCollector];
-    [self.cache unscheduleGarbageCollector];
-    XCTAssertNil(self.cache.gcTimer);
-}
-
 - (void)testUnlockDataWithNoKeys
 {
     BOOL result = [self.cache unlockDataForKeys:nil callback:nil onQueue:nil];
-    XCTAssertFalse(result);
-}
-
-- (void)testScheduleGarbageCollectionTwiceShouldIgnoreSecond
-{
-    BOOL result = YES;
-    for (NSInteger i = 0; i < 2; ++i) {
-        result = [self.cache scheduleGarbageCollector];
-    }
     XCTAssertFalse(result);
 }
 
@@ -1398,7 +1371,6 @@
     method_setImplementation(originalMethod, originalMethodImplementation);
 }
 
->>>>>>> 08605a81
 #pragma mark - Internal methods
 
 - (void)putFile:(NSString *)file
