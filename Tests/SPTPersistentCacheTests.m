--- conflicted
+++ resolved
@@ -114,14 +114,10 @@
 
 @property (nonatomic, strong) dispatch_queue_t workQueue;
 @property (nonatomic, strong) NSFileManager *fileManager;
-@property (nonatomic, strong) NSTimer *gcTimer;
-<<<<<<< HEAD
-- (NSTimeInterval)currentDateTimeInterval;
-=======
+
 @property (nonatomic, copy) SPTPersistentCacheCurrentTimeSecCallback currentTime;
 @property (nonatomic, strong) SPTPersistentCachePosixWrapper *posixWrapper;
-
->>>>>>> 5250c733
+- (NSTimeInterval)currentDateTimeInterval;
 - (void)runRegularGC;
 - (void)pruneBySize;
 
@@ -146,7 +142,7 @@
 
 
 @interface SPTPersistentCacheTests : XCTestCase
-@property (nonatomic, strong) SPTPersistentCache *cache;
+@property (nonatomic, strong) SPTPersistentCacheForUnitTests *cache;
 @property (nonatomic, strong) NSMutableArray *imageNames;
 @property (nonatomic, strong) NSString *cachePath;
 @property (nonatomic, strong) NSBundle *thisBundle;
@@ -1270,7 +1266,7 @@
         }
         NSString *key = self.imageNames[i];
         [self.cache unlockDataForKeys:@[key] callback:nil onQueue:nil];
-        self.cache.currentTime = ^ {
+        self.cache.timeIntervalCallback = ^ {
             return kTestEpochTime * 100.0;
         };
         __block BOOL called = NO;
@@ -1290,7 +1286,7 @@
         }
         NSString *key = self.imageNames[i];
         [self.cache unlockDataForKeys:@[key] callback:nil onQueue:nil];
-        self.cache.currentTime = ^ {
+        self.cache.timeIntervalCallback = ^ {
             return kTestEpochTime * 100.0;
         };
         __block BOOL called = NO;
@@ -1320,20 +1316,6 @@
     }
 }
 
-- (void)testScheduleGarbageCollection
-{
-    [self.cache scheduleGarbageCollector];
-    XCTAssertNotNil(self.cache.gcTimer);
-}
-
-- (void)testUnscheduleGarbageCollection
-{
-    [self.cache scheduleGarbageCollector];
-    [self.cache unscheduleGarbageCollector];
-    XCTAssertNil(self.cache.gcTimer);
-}
-
-<<<<<<< HEAD
 - (void)testCurrentDataTimeInterval
 {
     SPTPersistentCache *cache = [self createCacheWithTimeCallback:nil expirationTime:0];
@@ -1342,7 +1324,7 @@
     NSTimeInterval secondTimeInterval = [cache currentDateTimeInterval];
     
     XCTAssertGreaterThan(secondTimeInterval, firstTimeInterval);
-=======
+}
 - (void)testUnlockDataWithNoKeys
 {
     BOOL result = [self.cache unlockDataForKeys:nil callback:nil onQueue:nil];
@@ -1460,7 +1442,6 @@
         called = YES;
         XCTAssertEqual(response.result, SPTPersistentCacheResponseCodeOperationError);
     } onQueue:dispatch_get_main_queue()];
->>>>>>> 5250c733
 }
 
 #pragma mark - Internal methods
@@ -1598,8 +1579,8 @@
     close(fd);
 }
 
-- (SPTPersistentCache *)createCacheWithTimeCallback:(SPTPersistentCacheCurrentTimeSecCallback)currentTime
-                                     expirationTime:(NSTimeInterval)expirationTimeSec
+- (SPTPersistentCacheForUnitTests *)createCacheWithTimeCallback:(SPTPersistentCacheCurrentTimeSecCallback)currentTime
+                                                 expirationTime:(NSTimeInterval)expirationTimeSec
 {
     SPTPersistentCacheOptions *options = [[SPTPersistentCacheOptions alloc] initWithCachePath:self.cachePath
                                                                                            identifier:nil
