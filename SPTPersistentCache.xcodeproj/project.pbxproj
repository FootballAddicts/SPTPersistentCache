--- conflicted
+++ resolved
@@ -240,17 +240,12 @@
 				0595F0A81C5008060052328B /* SPTPersistentCacheRecord.m */,
 				0595F0AB1C5008AB0052328B /* SPTPersistentCacheRecord+Private.h */,
 				0595F0AF1C5009800052328B /* SPTPersistentCacheResponse.m */,
-<<<<<<< HEAD
 				0595F3381C50117B0052328B /* SPTPersistentCacheGarbageCollectorScheduler.h */,
 				0595F3391C50117B0052328B /* SPTPersistentCacheGarbageCollectorScheduler.m */,
 				057AFD5A1C70F99A00350C9F /* SPTPersistentCacheHeader.m */,
 				C48AE4621C74A7F800814D7D /* SPTPersistentCacheFileManager.h */,
 				C48AE4631C74A7F800814D7D /* SPTPersistentCacheFileManager.m */,
-=======
 				0595F0B21C500A540052328B /* SPTPersistentCacheResponse+Private.h */,
-				0595F3381C50117B0052328B /* SPTPersistentCacheTimerProxy.h */,
-				0595F3391C50117B0052328B /* SPTPersistentCacheTimerProxy.m */,
->>>>>>> 5f687502
 				C45526AD1C77D7ED008D5570 /* SPTPersistentCacheTypeUtilities.h */,
 				C45526AE1C77D7ED008D5570 /* SPTPersistentCacheTypeUtilities.m */,
 			);
@@ -412,12 +407,8 @@
 			files = (
 				C413BA051C71E1A0002D41FB /* NSError+SPTPersistentCacheDomainErrors.m in Sources */,
 				C48AE4641C74A7F800814D7D /* SPTPersistentCacheFileManager.m in Sources */,
-<<<<<<< HEAD
 				0595F33A1C50117B0052328B /* SPTPersistentCacheGarbageCollectorScheduler.m in Sources */,
-=======
 				9C9E70711C78D39900E1CBE6 /* SPTPersistentCacheObjectDescription.m in Sources */,
-				0595F33A1C50117B0052328B /* SPTPersistentCacheTimerProxy.m in Sources */,
->>>>>>> 5f687502
 				0595F0A91C5008060052328B /* SPTPersistentCacheRecord.m in Sources */,
 				057AFD5B1C70F99A00350C9F /* SPTPersistentCacheHeader.m in Sources */,
 				696CD78A1C4707E20071DD18 /* crc32iso3309.c in Sources */,
