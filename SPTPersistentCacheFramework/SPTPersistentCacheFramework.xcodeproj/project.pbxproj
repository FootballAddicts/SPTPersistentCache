// !$*UTF8*$!
{
	archiveVersion = 1;
	classes = {
	};
	objectVersion = 47;
	objects = {

/* Begin PBXBuildFile section */
		050076B31C7A4354000819B5 /* SPTPersistentCachePosixWrapper.h in Headers */ = {isa = PBXBuildFile; fileRef = 050076B11C7A4354000819B5 /* SPTPersistentCachePosixWrapper.h */; };
		050076B41C7A4354000819B5 /* SPTPersistentCachePosixWrapper.m in Sources */ = {isa = PBXBuildFile; fileRef = 050076B21C7A4354000819B5 /* SPTPersistentCachePosixWrapper.m */; };
		050076B51C7A4DC7000819B5 /* SPTPersistentCachePosixWrapper.m in Sources */ = {isa = PBXBuildFile; fileRef = 050076B21C7A4354000819B5 /* SPTPersistentCachePosixWrapper.m */; };
		9C9E707B1C790F0B00E1CBE6 /* SPTPersistentCacheObjectDescription.m in Sources */ = {isa = PBXBuildFile; fileRef = 9C9E70791C790F0B00E1CBE6 /* SPTPersistentCacheObjectDescription.m */; };
		9C9E707C1C790F0B00E1CBE6 /* SPTPersistentCacheObjectDescription.h in Headers */ = {isa = PBXBuildFile; fileRef = 9C9E707A1C790F0B00E1CBE6 /* SPTPersistentCacheObjectDescription.h */; };
		9C9E707D1C790F3700E1CBE6 /* SPTPersistentCacheObjectDescription.m in Sources */ = {isa = PBXBuildFile; fileRef = 9C9E70791C790F0B00E1CBE6 /* SPTPersistentCacheObjectDescription.m */; };
		9C9E707E1C790F3B00E1CBE6 /* SPTPersistentCacheObjectDescription.h in Headers */ = {isa = PBXBuildFile; fileRef = 9C9E707A1C790F0B00E1CBE6 /* SPTPersistentCacheObjectDescription.h */; };
		C45526B41C77DCCC008D5570 /* SPTPersistentCacheTypeUtilities.h in Headers */ = {isa = PBXBuildFile; fileRef = C45526B21C77DCCC008D5570 /* SPTPersistentCacheTypeUtilities.h */; };
		C45526B51C77DCCC008D5570 /* SPTPersistentCacheTypeUtilities.h in Headers */ = {isa = PBXBuildFile; fileRef = C45526B21C77DCCC008D5570 /* SPTPersistentCacheTypeUtilities.h */; };
		C45526B61C77DCCC008D5570 /* SPTPersistentCacheTypeUtilities.m in Sources */ = {isa = PBXBuildFile; fileRef = C45526B31C77DCCC008D5570 /* SPTPersistentCacheTypeUtilities.m */; };
		C45526B71C77DCCC008D5570 /* SPTPersistentCacheTypeUtilities.m in Sources */ = {isa = PBXBuildFile; fileRef = C45526B31C77DCCC008D5570 /* SPTPersistentCacheTypeUtilities.m */; };
		C4EA65061C7A547000A6091A /* SPTPersistentCacheDebugUtilities.h in Headers */ = {isa = PBXBuildFile; fileRef = C4EA65041C7A547000A6091A /* SPTPersistentCacheDebugUtilities.h */; };
		C4EA65071C7A547000A6091A /* SPTPersistentCacheDebugUtilities.h in Headers */ = {isa = PBXBuildFile; fileRef = C4EA65041C7A547000A6091A /* SPTPersistentCacheDebugUtilities.h */; };
		C4EA65081C7A547000A6091A /* SPTPersistentCacheDebugUtilities.m in Sources */ = {isa = PBXBuildFile; fileRef = C4EA65051C7A547000A6091A /* SPTPersistentCacheDebugUtilities.m */; };
		C4EA65091C7A547000A6091A /* SPTPersistentCacheDebugUtilities.m in Sources */ = {isa = PBXBuildFile; fileRef = C4EA65051C7A547000A6091A /* SPTPersistentCacheDebugUtilities.m */; };
		DD1D237F1C77857900D0477A /* SPTPersistentCache.h in Headers */ = {isa = PBXBuildFile; fileRef = DD1D23791C77857900D0477A /* SPTPersistentCache.h */; settings = {ATTRIBUTES = (Public, ); }; };
		DD1D23801C77857900D0477A /* SPTPersistentCacheHeader.h in Headers */ = {isa = PBXBuildFile; fileRef = DD1D237A1C77857900D0477A /* SPTPersistentCacheHeader.h */; settings = {ATTRIBUTES = (Public, ); }; };
		DD1D23811C77857900D0477A /* SPTPersistentCacheOptions.h in Headers */ = {isa = PBXBuildFile; fileRef = DD1D237B1C77857900D0477A /* SPTPersistentCacheOptions.h */; settings = {ATTRIBUTES = (Public, ); }; };
		DD1D23821C77857900D0477A /* SPTPersistentCacheRecord.h in Headers */ = {isa = PBXBuildFile; fileRef = DD1D237C1C77857900D0477A /* SPTPersistentCacheRecord.h */; settings = {ATTRIBUTES = (Public, ); }; };
		DD1D23831C77857900D0477A /* SPTPersistentCacheResponse.h in Headers */ = {isa = PBXBuildFile; fileRef = DD1D237D1C77857900D0477A /* SPTPersistentCacheResponse.h */; settings = {ATTRIBUTES = (Public, ); }; };
		DD1D23851C77857E00D0477A /* SPTPersistentCache.h in Headers */ = {isa = PBXBuildFile; fileRef = DD1D23791C77857900D0477A /* SPTPersistentCache.h */; settings = {ATTRIBUTES = (Public, ); }; };
		DD1D23861C77857E00D0477A /* SPTPersistentCacheHeader.h in Headers */ = {isa = PBXBuildFile; fileRef = DD1D237A1C77857900D0477A /* SPTPersistentCacheHeader.h */; settings = {ATTRIBUTES = (Public, ); }; };
		DD1D23871C77857E00D0477A /* SPTPersistentCacheOptions.h in Headers */ = {isa = PBXBuildFile; fileRef = DD1D237B1C77857900D0477A /* SPTPersistentCacheOptions.h */; settings = {ATTRIBUTES = (Public, ); }; };
		DD1D23881C77857E00D0477A /* SPTPersistentCacheRecord.h in Headers */ = {isa = PBXBuildFile; fileRef = DD1D237C1C77857900D0477A /* SPTPersistentCacheRecord.h */; settings = {ATTRIBUTES = (Public, ); }; };
		DD1D23891C77857E00D0477A /* SPTPersistentCacheResponse.h in Headers */ = {isa = PBXBuildFile; fileRef = DD1D237D1C77857900D0477A /* SPTPersistentCacheResponse.h */; settings = {ATTRIBUTES = (Public, ); }; };
		DD1D239E1C7785A900D0477A /* NSError+SPTPersistentCacheDomainErrors.h in Headers */ = {isa = PBXBuildFile; fileRef = DD1D238C1C7785A900D0477A /* NSError+SPTPersistentCacheDomainErrors.h */; };
		DD1D239F1C7785A900D0477A /* NSError+SPTPersistentCacheDomainErrors.m in Sources */ = {isa = PBXBuildFile; fileRef = DD1D238D1C7785A900D0477A /* NSError+SPTPersistentCacheDomainErrors.m */; };
		DD1D23A21C7785A900D0477A /* crc32iso3309.c in Sources */ = {isa = PBXBuildFile; fileRef = DD1D23901C7785A900D0477A /* crc32iso3309.c */; };
		DD1D23A31C7785A900D0477A /* crc32iso3309.h in Headers */ = {isa = PBXBuildFile; fileRef = DD1D23911C7785A900D0477A /* crc32iso3309.h */; };
		DD1D23A41C7785A900D0477A /* SPTPersistentCache.m in Sources */ = {isa = PBXBuildFile; fileRef = DD1D23921C7785A900D0477A /* SPTPersistentCache.m */; };
		DD1D23A51C7785A900D0477A /* SPTPersistentCache+Private.h in Headers */ = {isa = PBXBuildFile; fileRef = DD1D23931C7785A900D0477A /* SPTPersistentCache+Private.h */; };
		DD1D23A61C7785A900D0477A /* SPTPersistentCacheFileManager.h in Headers */ = {isa = PBXBuildFile; fileRef = DD1D23941C7785A900D0477A /* SPTPersistentCacheFileManager.h */; };
		DD1D23A71C7785A900D0477A /* SPTPersistentCacheFileManager.m in Sources */ = {isa = PBXBuildFile; fileRef = DD1D23951C7785A900D0477A /* SPTPersistentCacheFileManager.m */; };
		DD1D23A81C7785A900D0477A /* SPTPersistentCacheHeader.m in Sources */ = {isa = PBXBuildFile; fileRef = DD1D23961C7785A900D0477A /* SPTPersistentCacheHeader.m */; };
		DD1D23A91C7785A900D0477A /* SPTPersistentCacheOptions.m in Sources */ = {isa = PBXBuildFile; fileRef = DD1D23971C7785A900D0477A /* SPTPersistentCacheOptions.m */; };
		DD1D23AA1C7785A900D0477A /* SPTPersistentCacheRecord.m in Sources */ = {isa = PBXBuildFile; fileRef = DD1D23981C7785A900D0477A /* SPTPersistentCacheRecord.m */; };
		DD1D23AB1C7785A900D0477A /* SPTPersistentCacheRecord+Private.h in Headers */ = {isa = PBXBuildFile; fileRef = DD1D23991C7785A900D0477A /* SPTPersistentCacheRecord+Private.h */; };
		DD1D23AC1C7785A900D0477A /* SPTPersistentCacheResponse.m in Sources */ = {isa = PBXBuildFile; fileRef = DD1D239A1C7785A900D0477A /* SPTPersistentCacheResponse.m */; };
		DD1D23AD1C7785A900D0477A /* SPTPersistentCacheResponse+Private.h in Headers */ = {isa = PBXBuildFile; fileRef = DD1D239B1C7785A900D0477A /* SPTPersistentCacheResponse+Private.h */; };
		DD1D23AE1C7785A900D0477A /* SPTPersistentCacheGarbageCollector.h in Headers */ = {isa = PBXBuildFile; fileRef = DD1D239C1C7785A900D0477A /* SPTPersistentCacheGarbageCollector.h */; };
		DD1D23AF1C7785A900D0477A /* SPTPersistentCacheGarbageCollector.m in Sources */ = {isa = PBXBuildFile; fileRef = DD1D239D1C7785A900D0477A /* SPTPersistentCacheGarbageCollector.m */; };
		DD1D23B21C7785AE00D0477A /* crc32iso3309.c in Sources */ = {isa = PBXBuildFile; fileRef = DD1D23901C7785A900D0477A /* crc32iso3309.c */; };
		DD1D23B31C7785AE00D0477A /* crc32iso3309.h in Headers */ = {isa = PBXBuildFile; fileRef = DD1D23911C7785A900D0477A /* crc32iso3309.h */; };
		DD1D23B41C7785AE00D0477A /* SPTPersistentCache.m in Sources */ = {isa = PBXBuildFile; fileRef = DD1D23921C7785A900D0477A /* SPTPersistentCache.m */; };
		DD1D23B51C7785AE00D0477A /* SPTPersistentCache+Private.h in Headers */ = {isa = PBXBuildFile; fileRef = DD1D23931C7785A900D0477A /* SPTPersistentCache+Private.h */; };
		DD1D23B61C7785AE00D0477A /* SPTPersistentCacheFileManager.h in Headers */ = {isa = PBXBuildFile; fileRef = DD1D23941C7785A900D0477A /* SPTPersistentCacheFileManager.h */; };
		DD1D23B71C7785AE00D0477A /* SPTPersistentCacheFileManager.m in Sources */ = {isa = PBXBuildFile; fileRef = DD1D23951C7785A900D0477A /* SPTPersistentCacheFileManager.m */; };
		DD1D23B81C7785AE00D0477A /* SPTPersistentCacheHeader.m in Sources */ = {isa = PBXBuildFile; fileRef = DD1D23961C7785A900D0477A /* SPTPersistentCacheHeader.m */; };
		DD1D23B91C7785AE00D0477A /* SPTPersistentCacheOptions.m in Sources */ = {isa = PBXBuildFile; fileRef = DD1D23971C7785A900D0477A /* SPTPersistentCacheOptions.m */; };
		DD1D23BA1C7785AE00D0477A /* SPTPersistentCacheRecord.m in Sources */ = {isa = PBXBuildFile; fileRef = DD1D23981C7785A900D0477A /* SPTPersistentCacheRecord.m */; };
		DD1D23BB1C7785AE00D0477A /* SPTPersistentCacheRecord+Private.h in Headers */ = {isa = PBXBuildFile; fileRef = DD1D23991C7785A900D0477A /* SPTPersistentCacheRecord+Private.h */; };
		DD1D23BC1C7785AE00D0477A /* SPTPersistentCacheResponse.m in Sources */ = {isa = PBXBuildFile; fileRef = DD1D239A1C7785A900D0477A /* SPTPersistentCacheResponse.m */; };
		DD1D23BD1C7785AE00D0477A /* SPTPersistentCacheResponse+Private.h in Headers */ = {isa = PBXBuildFile; fileRef = DD1D239B1C7785A900D0477A /* SPTPersistentCacheResponse+Private.h */; };
		DD1D23BE1C7785AE00D0477A /* SPTPersistentCacheGarbageCollector.h in Headers */ = {isa = PBXBuildFile; fileRef = DD1D239C1C7785A900D0477A /* SPTPersistentCacheGarbageCollector.h */; };
		DD1D23BF1C7785AE00D0477A /* SPTPersistentCacheGarbageCollector.m in Sources */ = {isa = PBXBuildFile; fileRef = DD1D239D1C7785A900D0477A /* SPTPersistentCacheGarbageCollector.m */; };
/* End PBXBuildFile section */

/* Begin PBXFileReference section */
		050076B11C7A4354000819B5 /* SPTPersistentCachePosixWrapper.h */ = {isa = PBXFileReference; fileEncoding = 4; lastKnownFileType = sourcecode.c.h; path = SPTPersistentCachePosixWrapper.h; sourceTree = "<group>"; };
		050076B21C7A4354000819B5 /* SPTPersistentCachePosixWrapper.m */ = {isa = PBXFileReference; fileEncoding = 4; lastKnownFileType = sourcecode.c.objc; path = SPTPersistentCachePosixWrapper.m; sourceTree = "<group>"; };
		0520219C1C737DBE003A4FB4 /* SPTPersistentCache.framework */ = {isa = PBXFileReference; explicitFileType = wrapper.framework; includeInIndex = 0; path = SPTPersistentCache.framework; sourceTree = BUILT_PRODUCTS_DIR; };
		052021F21C738048003A4FB4 /* SPTPersistentCache.framework */ = {isa = PBXFileReference; explicitFileType = wrapper.framework; includeInIndex = 0; path = SPTPersistentCache.framework; sourceTree = BUILT_PRODUCTS_DIR; };
		052021FB1C7382C6003A4FB4 /* Info.plist */ = {isa = PBXFileReference; fileEncoding = 4; lastKnownFileType = text.plist.xml; path = Info.plist; sourceTree = "<group>"; };
		052022061C738600003A4FB4 /* project.xcconfig */ = {isa = PBXFileReference; fileEncoding = 4; lastKnownFileType = text.xcconfig; name = project.xcconfig; path = ../project.xcconfig; sourceTree = "<group>"; };
		052022091C738637003A4FB4 /* spotify_os.xcconfig */ = {isa = PBXFileReference; fileEncoding = 4; lastKnownFileType = text.xcconfig; name = spotify_os.xcconfig; path = ../spotify_os.xcconfig; sourceTree = "<group>"; };
		9C9E70791C790F0B00E1CBE6 /* SPTPersistentCacheObjectDescription.m */ = {isa = PBXFileReference; fileEncoding = 4; lastKnownFileType = sourcecode.c.objc; path = SPTPersistentCacheObjectDescription.m; sourceTree = "<group>"; };
		9C9E707A1C790F0B00E1CBE6 /* SPTPersistentCacheObjectDescription.h */ = {isa = PBXFileReference; fileEncoding = 4; lastKnownFileType = sourcecode.c.h; path = SPTPersistentCacheObjectDescription.h; sourceTree = "<group>"; };
		C45526B21C77DCCC008D5570 /* SPTPersistentCacheTypeUtilities.h */ = {isa = PBXFileReference; fileEncoding = 4; lastKnownFileType = sourcecode.c.h; path = SPTPersistentCacheTypeUtilities.h; sourceTree = "<group>"; };
		C45526B31C77DCCC008D5570 /* SPTPersistentCacheTypeUtilities.m */ = {isa = PBXFileReference; fileEncoding = 4; lastKnownFileType = sourcecode.c.objc; path = SPTPersistentCacheTypeUtilities.m; sourceTree = "<group>"; };
		C4EA65041C7A547000A6091A /* SPTPersistentCacheDebugUtilities.h */ = {isa = PBXFileReference; fileEncoding = 4; lastKnownFileType = sourcecode.c.h; path = SPTPersistentCacheDebugUtilities.h; sourceTree = "<group>"; };
		C4EA65051C7A547000A6091A /* SPTPersistentCacheDebugUtilities.m */ = {isa = PBXFileReference; fileEncoding = 4; lastKnownFileType = sourcecode.c.objc; path = SPTPersistentCacheDebugUtilities.m; sourceTree = "<group>"; };
		DD1D23791C77857900D0477A /* SPTPersistentCache.h */ = {isa = PBXFileReference; fileEncoding = 4; lastKnownFileType = sourcecode.c.h; path = SPTPersistentCache.h; sourceTree = "<group>"; };
		DD1D237A1C77857900D0477A /* SPTPersistentCacheHeader.h */ = {isa = PBXFileReference; fileEncoding = 4; lastKnownFileType = sourcecode.c.h; path = SPTPersistentCacheHeader.h; sourceTree = "<group>"; };
		DD1D237B1C77857900D0477A /* SPTPersistentCacheOptions.h */ = {isa = PBXFileReference; fileEncoding = 4; lastKnownFileType = sourcecode.c.h; path = SPTPersistentCacheOptions.h; sourceTree = "<group>"; };
		DD1D237C1C77857900D0477A /* SPTPersistentCacheRecord.h */ = {isa = PBXFileReference; fileEncoding = 4; lastKnownFileType = sourcecode.c.h; path = SPTPersistentCacheRecord.h; sourceTree = "<group>"; };
		DD1D237D1C77857900D0477A /* SPTPersistentCacheResponse.h */ = {isa = PBXFileReference; fileEncoding = 4; lastKnownFileType = sourcecode.c.h; path = SPTPersistentCacheResponse.h; sourceTree = "<group>"; };
		DD1D238C1C7785A900D0477A /* NSError+SPTPersistentCacheDomainErrors.h */ = {isa = PBXFileReference; fileEncoding = 4; lastKnownFileType = sourcecode.c.h; path = "NSError+SPTPersistentCacheDomainErrors.h"; sourceTree = "<group>"; };
		DD1D238D1C7785A900D0477A /* NSError+SPTPersistentCacheDomainErrors.m */ = {isa = PBXFileReference; fileEncoding = 4; lastKnownFileType = sourcecode.c.objc; path = "NSError+SPTPersistentCacheDomainErrors.m"; sourceTree = "<group>"; };
		DD1D23901C7785A900D0477A /* crc32iso3309.c */ = {isa = PBXFileReference; fileEncoding = 4; lastKnownFileType = sourcecode.c.c; path = crc32iso3309.c; sourceTree = "<group>"; };
		DD1D23911C7785A900D0477A /* crc32iso3309.h */ = {isa = PBXFileReference; fileEncoding = 4; lastKnownFileType = sourcecode.c.h; path = crc32iso3309.h; sourceTree = "<group>"; };
		DD1D23921C7785A900D0477A /* SPTPersistentCache.m */ = {isa = PBXFileReference; fileEncoding = 4; lastKnownFileType = sourcecode.c.objc; path = SPTPersistentCache.m; sourceTree = "<group>"; };
		DD1D23931C7785A900D0477A /* SPTPersistentCache+Private.h */ = {isa = PBXFileReference; fileEncoding = 4; lastKnownFileType = sourcecode.c.h; path = "SPTPersistentCache+Private.h"; sourceTree = "<group>"; };
		DD1D23941C7785A900D0477A /* SPTPersistentCacheFileManager.h */ = {isa = PBXFileReference; fileEncoding = 4; lastKnownFileType = sourcecode.c.h; path = SPTPersistentCacheFileManager.h; sourceTree = "<group>"; };
		DD1D23951C7785A900D0477A /* SPTPersistentCacheFileManager.m */ = {isa = PBXFileReference; fileEncoding = 4; lastKnownFileType = sourcecode.c.objc; path = SPTPersistentCacheFileManager.m; sourceTree = "<group>"; };
		DD1D23961C7785A900D0477A /* SPTPersistentCacheHeader.m */ = {isa = PBXFileReference; fileEncoding = 4; lastKnownFileType = sourcecode.c.objc; path = SPTPersistentCacheHeader.m; sourceTree = "<group>"; };
		DD1D23971C7785A900D0477A /* SPTPersistentCacheOptions.m */ = {isa = PBXFileReference; fileEncoding = 4; lastKnownFileType = sourcecode.c.objc; path = SPTPersistentCacheOptions.m; sourceTree = "<group>"; };
		DD1D23981C7785A900D0477A /* SPTPersistentCacheRecord.m */ = {isa = PBXFileReference; fileEncoding = 4; lastKnownFileType = sourcecode.c.objc; path = SPTPersistentCacheRecord.m; sourceTree = "<group>"; };
		DD1D23991C7785A900D0477A /* SPTPersistentCacheRecord+Private.h */ = {isa = PBXFileReference; fileEncoding = 4; lastKnownFileType = sourcecode.c.h; path = "SPTPersistentCacheRecord+Private.h"; sourceTree = "<group>"; };
		DD1D239A1C7785A900D0477A /* SPTPersistentCacheResponse.m */ = {isa = PBXFileReference; fileEncoding = 4; lastKnownFileType = sourcecode.c.objc; path = SPTPersistentCacheResponse.m; sourceTree = "<group>"; };
		DD1D239B1C7785A900D0477A /* SPTPersistentCacheResponse+Private.h */ = {isa = PBXFileReference; fileEncoding = 4; lastKnownFileType = sourcecode.c.h; path = "SPTPersistentCacheResponse+Private.h"; sourceTree = "<group>"; };
		DD1D239C1C7785A900D0477A /* SPTPersistentCacheGarbageCollector.h */ = {isa = PBXFileReference; fileEncoding = 4; lastKnownFileType = sourcecode.c.h; path = SPTPersistentCacheGarbageCollector.h; sourceTree = "<group>"; };
		DD1D239D1C7785A900D0477A /* SPTPersistentCacheGarbageCollector.m */ = {isa = PBXFileReference; fileEncoding = 4; lastKnownFileType = sourcecode.c.objc; path = SPTPersistentCacheGarbageCollector.m; sourceTree = "<group>"; };
/* End PBXFileReference section */

/* Begin PBXFrameworksBuildPhase section */
		052021981C737DBE003A4FB4 /* Frameworks */ = {
			isa = PBXFrameworksBuildPhase;
			buildActionMask = 2147483647;
			files = (
			);
			runOnlyForDeploymentPostprocessing = 0;
		};
		052021EE1C738048003A4FB4 /* Frameworks */ = {
			isa = PBXFrameworksBuildPhase;
			buildActionMask = 2147483647;
			files = (
			);
			runOnlyForDeploymentPostprocessing = 0;
		};
/* End PBXFrameworksBuildPhase section */

/* Begin PBXGroup section */
		052021921C737DBD003A4FB4 = {
			isa = PBXGroup;
			children = (
				052021A81C737E1E003A4FB4 /* API */,
				052021B61C737E3E003A4FB4 /* Sources */,
				052021FA1C7382B5003A4FB4 /* Supporting Files */,
				0520219D1C737DBE003A4FB4 /* Products */,
			);
			sourceTree = "<group>";
		};
		0520219D1C737DBE003A4FB4 /* Products */ = {
			isa = PBXGroup;
			children = (
				0520219C1C737DBE003A4FB4 /* SPTPersistentCache.framework */,
				052021F21C738048003A4FB4 /* SPTPersistentCache.framework */,
			);
			name = Products;
			sourceTree = "<group>";
		};
		052021A81C737E1E003A4FB4 /* API */ = {
			isa = PBXGroup;
			children = (
				DD1D23791C77857900D0477A /* SPTPersistentCache.h */,
				DD1D237A1C77857900D0477A /* SPTPersistentCacheHeader.h */,
				DD1D237B1C77857900D0477A /* SPTPersistentCacheOptions.h */,
				DD1D237C1C77857900D0477A /* SPTPersistentCacheRecord.h */,
				DD1D237D1C77857900D0477A /* SPTPersistentCacheResponse.h */,
			);
			name = API;
			path = ../include/SPTPersistentCache;
			sourceTree = "<group>";
		};
		052021B61C737E3E003A4FB4 /* Sources */ = {
			isa = PBXGroup;
			children = (
				DD1D238B1C7785A900D0477A /* Categories */,
				DD1D23901C7785A900D0477A /* crc32iso3309.c */,
				DD1D23911C7785A900D0477A /* crc32iso3309.h */,
				DD1D23921C7785A900D0477A /* SPTPersistentCache.m */,
				DD1D23931C7785A900D0477A /* SPTPersistentCache+Private.h */,
				DD1D23941C7785A900D0477A /* SPTPersistentCacheFileManager.h */,
				DD1D23951C7785A900D0477A /* SPTPersistentCacheFileManager.m */,
				DD1D23961C7785A900D0477A /* SPTPersistentCacheHeader.m */,
				9C9E707A1C790F0B00E1CBE6 /* SPTPersistentCacheObjectDescription.h */,
				9C9E70791C790F0B00E1CBE6 /* SPTPersistentCacheObjectDescription.m */,
				DD1D23971C7785A900D0477A /* SPTPersistentCacheOptions.m */,
				DD1D23981C7785A900D0477A /* SPTPersistentCacheRecord.m */,
				DD1D23991C7785A900D0477A /* SPTPersistentCacheRecord+Private.h */,
				DD1D239A1C7785A900D0477A /* SPTPersistentCacheResponse.m */,
				DD1D239B1C7785A900D0477A /* SPTPersistentCacheResponse+Private.h */,
				DD1D239C1C7785A900D0477A /* SPTPersistentCacheGarbageCollector.h */,
				DD1D239D1C7785A900D0477A /* SPTPersistentCacheGarbageCollector.m */,
				C45526B21C77DCCC008D5570 /* SPTPersistentCacheTypeUtilities.h */,
				C45526B31C77DCCC008D5570 /* SPTPersistentCacheTypeUtilities.m */,
<<<<<<< HEAD
				C4EA65041C7A547000A6091A /* SPTPersistentCacheDebugUtilities.h */,
				C4EA65051C7A547000A6091A /* SPTPersistentCacheDebugUtilities.m */,
=======
				050076B11C7A4354000819B5 /* SPTPersistentCachePosixWrapper.h */,
				050076B21C7A4354000819B5 /* SPTPersistentCachePosixWrapper.m */,
>>>>>>> febd5e7a
			);
			name = Sources;
			path = ../Sources;
			sourceTree = "<group>";
		};
		052021FA1C7382B5003A4FB4 /* Supporting Files */ = {
			isa = PBXGroup;
			children = (
				052021FB1C7382C6003A4FB4 /* Info.plist */,
				052022061C738600003A4FB4 /* project.xcconfig */,
				052022091C738637003A4FB4 /* spotify_os.xcconfig */,
			);
			name = "Supporting Files";
			sourceTree = "<group>";
		};
		DD1D238B1C7785A900D0477A /* Categories */ = {
			isa = PBXGroup;
			children = (
				DD1D238C1C7785A900D0477A /* NSError+SPTPersistentCacheDomainErrors.h */,
				DD1D238D1C7785A900D0477A /* NSError+SPTPersistentCacheDomainErrors.m */,
			);
			path = Categories;
			sourceTree = "<group>";
		};
/* End PBXGroup section */

/* Begin PBXHeadersBuildPhase section */
		052021991C737DBE003A4FB4 /* Headers */ = {
			isa = PBXHeadersBuildPhase;
			buildActionMask = 2147483647;
			files = (
				DD1D239E1C7785A900D0477A /* NSError+SPTPersistentCacheDomainErrors.h in Headers */,
				DD1D23AB1C7785A900D0477A /* SPTPersistentCacheRecord+Private.h in Headers */,
				DD1D23A61C7785A900D0477A /* SPTPersistentCacheFileManager.h in Headers */,
				DD1D23831C77857900D0477A /* SPTPersistentCacheResponse.h in Headers */,
				C45526B41C77DCCC008D5570 /* SPTPersistentCacheTypeUtilities.h in Headers */,
				DD1D237F1C77857900D0477A /* SPTPersistentCache.h in Headers */,
				DD1D23801C77857900D0477A /* SPTPersistentCacheHeader.h in Headers */,
				DD1D23AD1C7785A900D0477A /* SPTPersistentCacheResponse+Private.h in Headers */,
				C4EA65061C7A547000A6091A /* SPTPersistentCacheDebugUtilities.h in Headers */,
				DD1D23821C77857900D0477A /* SPTPersistentCacheRecord.h in Headers */,
				DD1D23A31C7785A900D0477A /* crc32iso3309.h in Headers */,
				DD1D23AE1C7785A900D0477A /* SPTPersistentCacheGarbageCollector.h in Headers */,
				DD1D23A51C7785A900D0477A /* SPTPersistentCache+Private.h in Headers */,
				9C9E707C1C790F0B00E1CBE6 /* SPTPersistentCacheObjectDescription.h in Headers */,
				050076B31C7A4354000819B5 /* SPTPersistentCachePosixWrapper.h in Headers */,
				DD1D23811C77857900D0477A /* SPTPersistentCacheOptions.h in Headers */,
			);
			runOnlyForDeploymentPostprocessing = 0;
		};
		052021EF1C738048003A4FB4 /* Headers */ = {
			isa = PBXHeadersBuildPhase;
			buildActionMask = 2147483647;
			files = (
				DD1D23BE1C7785AE00D0477A /* SPTPersistentCacheGarbageCollector.h in Headers */,
				DD1D23B61C7785AE00D0477A /* SPTPersistentCacheFileManager.h in Headers */,
				DD1D23851C77857E00D0477A /* SPTPersistentCache.h in Headers */,
				DD1D23B51C7785AE00D0477A /* SPTPersistentCache+Private.h in Headers */,
				DD1D23BB1C7785AE00D0477A /* SPTPersistentCacheRecord+Private.h in Headers */,
				DD1D23B31C7785AE00D0477A /* crc32iso3309.h in Headers */,
				DD1D23BD1C7785AE00D0477A /* SPTPersistentCacheResponse+Private.h in Headers */,
				C4EA65071C7A547000A6091A /* SPTPersistentCacheDebugUtilities.h in Headers */,
				DD1D23871C77857E00D0477A /* SPTPersistentCacheOptions.h in Headers */,
				9C9E707E1C790F3B00E1CBE6 /* SPTPersistentCacheObjectDescription.h in Headers */,
				DD1D23891C77857E00D0477A /* SPTPersistentCacheResponse.h in Headers */,
				C45526B51C77DCCC008D5570 /* SPTPersistentCacheTypeUtilities.h in Headers */,
				DD1D23861C77857E00D0477A /* SPTPersistentCacheHeader.h in Headers */,
				DD1D23881C77857E00D0477A /* SPTPersistentCacheRecord.h in Headers */,
			);
			runOnlyForDeploymentPostprocessing = 0;
		};
/* End PBXHeadersBuildPhase section */

/* Begin PBXNativeTarget section */
		0520219B1C737DBE003A4FB4 /* SPTPersistentCache-iOS */ = {
			isa = PBXNativeTarget;
			buildConfigurationList = 052021A41C737DBE003A4FB4 /* Build configuration list for PBXNativeTarget "SPTPersistentCache-iOS" */;
			buildPhases = (
				052021971C737DBE003A4FB4 /* Sources */,
				052021981C737DBE003A4FB4 /* Frameworks */,
				052021991C737DBE003A4FB4 /* Headers */,
				0520219A1C737DBE003A4FB4 /* Resources */,
			);
			buildRules = (
			);
			dependencies = (
			);
			name = "SPTPersistentCache-iOS";
			productName = SPTPersistentCacheFramework;
			productReference = 0520219C1C737DBE003A4FB4 /* SPTPersistentCache.framework */;
			productType = "com.apple.product-type.framework";
		};
		052021F11C738048003A4FB4 /* SPTPersistentCache-OSX */ = {
			isa = PBXNativeTarget;
			buildConfigurationList = 052021F71C738048003A4FB4 /* Build configuration list for PBXNativeTarget "SPTPersistentCache-OSX" */;
			buildPhases = (
				052021ED1C738048003A4FB4 /* Sources */,
				052021EE1C738048003A4FB4 /* Frameworks */,
				052021EF1C738048003A4FB4 /* Headers */,
				052021F01C738048003A4FB4 /* Resources */,
			);
			buildRules = (
			);
			dependencies = (
			);
			name = "SPTPersistentCache-OSX";
			productName = SPTPersistentCacheOSXFramework;
			productReference = 052021F21C738048003A4FB4 /* SPTPersistentCache.framework */;
			productType = "com.apple.product-type.framework";
		};
/* End PBXNativeTarget section */

/* Begin PBXProject section */
		052021931C737DBD003A4FB4 /* Project object */ = {
			isa = PBXProject;
			attributes = {
				CLASSPREFIX = SPTPersistentCache;
				LastUpgradeCheck = 0730;
				ORGANIZATIONNAME = Spotify;
				TargetAttributes = {
					0520219B1C737DBE003A4FB4 = {
						CreatedOnToolsVersion = 7.2.1;
					};
					052021F11C738048003A4FB4 = {
						CreatedOnToolsVersion = 7.2.1;
					};
				};
			};
			buildConfigurationList = 052021961C737DBD003A4FB4 /* Build configuration list for PBXProject "SPTPersistentCacheFramework" */;
			compatibilityVersion = "Xcode 6.3";
			developmentRegion = English;
			hasScannedForEncodings = 0;
			knownRegions = (
				en,
			);
			mainGroup = 052021921C737DBD003A4FB4;
			productRefGroup = 0520219D1C737DBE003A4FB4 /* Products */;
			projectDirPath = "";
			projectRoot = "";
			targets = (
				0520219B1C737DBE003A4FB4 /* SPTPersistentCache-iOS */,
				052021F11C738048003A4FB4 /* SPTPersistentCache-OSX */,
			);
		};
/* End PBXProject section */

/* Begin PBXResourcesBuildPhase section */
		0520219A1C737DBE003A4FB4 /* Resources */ = {
			isa = PBXResourcesBuildPhase;
			buildActionMask = 2147483647;
			files = (
			);
			runOnlyForDeploymentPostprocessing = 0;
		};
		052021F01C738048003A4FB4 /* Resources */ = {
			isa = PBXResourcesBuildPhase;
			buildActionMask = 2147483647;
			files = (
			);
			runOnlyForDeploymentPostprocessing = 0;
		};
/* End PBXResourcesBuildPhase section */

/* Begin PBXSourcesBuildPhase section */
		052021971C737DBE003A4FB4 /* Sources */ = {
			isa = PBXSourcesBuildPhase;
			buildActionMask = 2147483647;
			files = (
				C4EA65081C7A547000A6091A /* SPTPersistentCacheDebugUtilities.m in Sources */,
				DD1D23AA1C7785A900D0477A /* SPTPersistentCacheRecord.m in Sources */,
				DD1D23A21C7785A900D0477A /* crc32iso3309.c in Sources */,
<<<<<<< HEAD
				DD1D23AF1C7785A900D0477A /* SPTPersistentCacheGarbageCollector.m in Sources */,
=======
				050076B41C7A4354000819B5 /* SPTPersistentCachePosixWrapper.m in Sources */,
>>>>>>> febd5e7a
				9C9E707B1C790F0B00E1CBE6 /* SPTPersistentCacheObjectDescription.m in Sources */,
				DD1D23A71C7785A900D0477A /* SPTPersistentCacheFileManager.m in Sources */,
				DD1D239F1C7785A900D0477A /* NSError+SPTPersistentCacheDomainErrors.m in Sources */,
				DD1D23A81C7785A900D0477A /* SPTPersistentCacheHeader.m in Sources */,
				C45526B61C77DCCC008D5570 /* SPTPersistentCacheTypeUtilities.m in Sources */,
				DD1D23A41C7785A900D0477A /* SPTPersistentCache.m in Sources */,
				DD1D23AC1C7785A900D0477A /* SPTPersistentCacheResponse.m in Sources */,
				DD1D23A91C7785A900D0477A /* SPTPersistentCacheOptions.m in Sources */,
			);
			runOnlyForDeploymentPostprocessing = 0;
		};
		052021ED1C738048003A4FB4 /* Sources */ = {
			isa = PBXSourcesBuildPhase;
			buildActionMask = 2147483647;
			files = (
				DD1D23BF1C7785AE00D0477A /* SPTPersistentCacheGarbageCollector.m in Sources */,
				DD1D23B21C7785AE00D0477A /* crc32iso3309.c in Sources */,
				DD1D23B81C7785AE00D0477A /* SPTPersistentCacheHeader.m in Sources */,
				DD1D23BC1C7785AE00D0477A /* SPTPersistentCacheResponse.m in Sources */,
				DD1D23BA1C7785AE00D0477A /* SPTPersistentCacheRecord.m in Sources */,
				C4EA65091C7A547000A6091A /* SPTPersistentCacheDebugUtilities.m in Sources */,
				DD1D23B71C7785AE00D0477A /* SPTPersistentCacheFileManager.m in Sources */,
				DD1D23B91C7785AE00D0477A /* SPTPersistentCacheOptions.m in Sources */,
				DD1D23B41C7785AE00D0477A /* SPTPersistentCache.m in Sources */,
				C45526B71C77DCCC008D5570 /* SPTPersistentCacheTypeUtilities.m in Sources */,
				9C9E707D1C790F3700E1CBE6 /* SPTPersistentCacheObjectDescription.m in Sources */,
				050076B51C7A4DC7000819B5 /* SPTPersistentCachePosixWrapper.m in Sources */,
			);
			runOnlyForDeploymentPostprocessing = 0;
		};
/* End PBXSourcesBuildPhase section */

/* Begin XCBuildConfiguration section */
		052021A21C737DBE003A4FB4 /* Debug */ = {
			isa = XCBuildConfiguration;
			baseConfigurationReference = 052022061C738600003A4FB4 /* project.xcconfig */;
			buildSettings = {
				HEADER_SEARCH_PATHS = ../include;
				INFOPLIST_FILE = Info.plist;
				SPT_BUILDING_FRAMEWORK = 1;
			};
			name = Debug;
		};
		052021A31C737DBE003A4FB4 /* Release */ = {
			isa = XCBuildConfiguration;
			baseConfigurationReference = 052022061C738600003A4FB4 /* project.xcconfig */;
			buildSettings = {
				HEADER_SEARCH_PATHS = ../include;
				INFOPLIST_FILE = Info.plist;
				SPT_BUILDING_FRAMEWORK = 1;
			};
			name = Release;
		};
		052021A51C737DBE003A4FB4 /* Debug */ = {
			isa = XCBuildConfiguration;
			buildSettings = {
				DEFINES_MODULE = YES;
				IPHONEOS_DEPLOYMENT_TARGET = 8.0;
				PRODUCT_BUNDLE_IDENTIFIER = "com.spotify.SPTPersistentCache-iOS";
				PRODUCT_NAME = SPTPersistentCache;
				SKIP_INSTALL = YES;
				SUPPORTED_PLATFORMS = "iphonesimulator iphoneos";
				VALID_ARCHS = "i386 x86_64 armv7 arm64 armv7s";
			};
			name = Debug;
		};
		052021A61C737DBE003A4FB4 /* Release */ = {
			isa = XCBuildConfiguration;
			buildSettings = {
				DEFINES_MODULE = YES;
				IPHONEOS_DEPLOYMENT_TARGET = 8.0;
				PRODUCT_BUNDLE_IDENTIFIER = "com.spotify.SPTPersistentCache-iOS";
				PRODUCT_NAME = SPTPersistentCache;
				SKIP_INSTALL = YES;
				SUPPORTED_PLATFORMS = "iphonesimulator iphoneos";
				VALID_ARCHS = "i386 x86_64 armv7 arm64 armv7s";
			};
			name = Release;
		};
		052021F81C738048003A4FB4 /* Debug */ = {
			isa = XCBuildConfiguration;
			buildSettings = {
				CODE_SIGN_IDENTITY = "-";
				COMBINE_HIDPI_IMAGES = YES;
				DEFINES_MODULE = YES;
				DYLIB_COMPATIBILITY_VERSION = 1;
				DYLIB_CURRENT_VERSION = 1;
				DYLIB_INSTALL_NAME_BASE = "@rpath";
				FRAMEWORK_VERSION = A;
				PRODUCT_BUNDLE_IDENTIFIER = "com.spotify.SPTPersistentCache-OSX";
				PRODUCT_NAME = SPTPersistentCache;
				SDKROOT = macosx;
				SKIP_INSTALL = YES;
				SUPPORTED_PLATFORMS = macosx;
				VALID_ARCHS = "i386 x86_64";
			};
			name = Debug;
		};
		052021F91C738048003A4FB4 /* Release */ = {
			isa = XCBuildConfiguration;
			buildSettings = {
				CODE_SIGN_IDENTITY = "-";
				COMBINE_HIDPI_IMAGES = YES;
				DEFINES_MODULE = YES;
				DYLIB_COMPATIBILITY_VERSION = 1;
				DYLIB_CURRENT_VERSION = 1;
				DYLIB_INSTALL_NAME_BASE = "@rpath";
				FRAMEWORK_VERSION = A;
				PRODUCT_BUNDLE_IDENTIFIER = "com.spotify.SPTPersistentCache-OSX";
				PRODUCT_NAME = SPTPersistentCache;
				SDKROOT = macosx;
				SKIP_INSTALL = YES;
				SUPPORTED_PLATFORMS = macosx;
				VALID_ARCHS = "i386 x86_64";
			};
			name = Release;
		};
/* End XCBuildConfiguration section */

/* Begin XCConfigurationList section */
		052021961C737DBD003A4FB4 /* Build configuration list for PBXProject "SPTPersistentCacheFramework" */ = {
			isa = XCConfigurationList;
			buildConfigurations = (
				052021A21C737DBE003A4FB4 /* Debug */,
				052021A31C737DBE003A4FB4 /* Release */,
			);
			defaultConfigurationIsVisible = 0;
			defaultConfigurationName = Release;
		};
		052021A41C737DBE003A4FB4 /* Build configuration list for PBXNativeTarget "SPTPersistentCache-iOS" */ = {
			isa = XCConfigurationList;
			buildConfigurations = (
				052021A51C737DBE003A4FB4 /* Debug */,
				052021A61C737DBE003A4FB4 /* Release */,
			);
			defaultConfigurationIsVisible = 0;
			defaultConfigurationName = Release;
		};
		052021F71C738048003A4FB4 /* Build configuration list for PBXNativeTarget "SPTPersistentCache-OSX" */ = {
			isa = XCConfigurationList;
			buildConfigurations = (
				052021F81C738048003A4FB4 /* Debug */,
				052021F91C738048003A4FB4 /* Release */,
			);
			defaultConfigurationIsVisible = 0;
			defaultConfigurationName = Release;
		};
/* End XCConfigurationList section */
	};
	rootObject = 052021931C737DBD003A4FB4 /* Project object */;
}<|MERGE_RESOLUTION|>--- conflicted
+++ resolved
@@ -173,13 +173,10 @@
 				DD1D239D1C7785A900D0477A /* SPTPersistentCacheGarbageCollector.m */,
 				C45526B21C77DCCC008D5570 /* SPTPersistentCacheTypeUtilities.h */,
 				C45526B31C77DCCC008D5570 /* SPTPersistentCacheTypeUtilities.m */,
-<<<<<<< HEAD
 				C4EA65041C7A547000A6091A /* SPTPersistentCacheDebugUtilities.h */,
 				C4EA65051C7A547000A6091A /* SPTPersistentCacheDebugUtilities.m */,
-=======
 				050076B11C7A4354000819B5 /* SPTPersistentCachePosixWrapper.h */,
 				050076B21C7A4354000819B5 /* SPTPersistentCachePosixWrapper.m */,
->>>>>>> febd5e7a
 			);
 			name = Sources;
 			path = ../Sources;
@@ -351,11 +348,8 @@
 				C4EA65081C7A547000A6091A /* SPTPersistentCacheDebugUtilities.m in Sources */,
 				DD1D23AA1C7785A900D0477A /* SPTPersistentCacheRecord.m in Sources */,
 				DD1D23A21C7785A900D0477A /* crc32iso3309.c in Sources */,
-<<<<<<< HEAD
 				DD1D23AF1C7785A900D0477A /* SPTPersistentCacheGarbageCollector.m in Sources */,
-=======
 				050076B41C7A4354000819B5 /* SPTPersistentCachePosixWrapper.m in Sources */,
->>>>>>> febd5e7a
 				9C9E707B1C790F0B00E1CBE6 /* SPTPersistentCacheObjectDescription.m in Sources */,
 				DD1D23A71C7785A900D0477A /* SPTPersistentCacheFileManager.m in Sources */,
 				DD1D239F1C7785A900D0477A /* NSError+SPTPersistentCacheDomainErrors.m in Sources */,
