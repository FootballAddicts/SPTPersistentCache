// !$*UTF8*$!
{
	archiveVersion = 1;
	classes = {
	};
	objectVersion = 47;
	objects = {

/* Begin PBXBuildFile section */
		9C9E707B1C790F0B00E1CBE6 /* SPTPersistentCacheObjectDescription.m in Sources */ = {isa = PBXBuildFile; fileRef = 9C9E70791C790F0B00E1CBE6 /* SPTPersistentCacheObjectDescription.m */; };
		9C9E707C1C790F0B00E1CBE6 /* SPTPersistentCacheObjectDescription.h in Headers */ = {isa = PBXBuildFile; fileRef = 9C9E707A1C790F0B00E1CBE6 /* SPTPersistentCacheObjectDescription.h */; };
		9C9E707D1C790F3700E1CBE6 /* SPTPersistentCacheObjectDescription.m in Sources */ = {isa = PBXBuildFile; fileRef = 9C9E70791C790F0B00E1CBE6 /* SPTPersistentCacheObjectDescription.m */; };
		9C9E707E1C790F3B00E1CBE6 /* SPTPersistentCacheObjectDescription.h in Headers */ = {isa = PBXBuildFile; fileRef = 9C9E707A1C790F0B00E1CBE6 /* SPTPersistentCacheObjectDescription.h */; };
		C45526B41C77DCCC008D5570 /* SPTPersistentCacheTypeUtilities.h in Headers */ = {isa = PBXBuildFile; fileRef = C45526B21C77DCCC008D5570 /* SPTPersistentCacheTypeUtilities.h */; };
		C45526B51C77DCCC008D5570 /* SPTPersistentCacheTypeUtilities.h in Headers */ = {isa = PBXBuildFile; fileRef = C45526B21C77DCCC008D5570 /* SPTPersistentCacheTypeUtilities.h */; };
		C45526B61C77DCCC008D5570 /* SPTPersistentCacheTypeUtilities.m in Sources */ = {isa = PBXBuildFile; fileRef = C45526B31C77DCCC008D5570 /* SPTPersistentCacheTypeUtilities.m */; };
		C45526B71C77DCCC008D5570 /* SPTPersistentCacheTypeUtilities.m in Sources */ = {isa = PBXBuildFile; fileRef = C45526B31C77DCCC008D5570 /* SPTPersistentCacheTypeUtilities.m */; };
		DD1D237F1C77857900D0477A /* SPTPersistentCache.h in Headers */ = {isa = PBXBuildFile; fileRef = DD1D23791C77857900D0477A /* SPTPersistentCache.h */; settings = {ATTRIBUTES = (Public, ); }; };
		DD1D23801C77857900D0477A /* SPTPersistentCacheHeader.h in Headers */ = {isa = PBXBuildFile; fileRef = DD1D237A1C77857900D0477A /* SPTPersistentCacheHeader.h */; settings = {ATTRIBUTES = (Public, ); }; };
		DD1D23811C77857900D0477A /* SPTPersistentCacheOptions.h in Headers */ = {isa = PBXBuildFile; fileRef = DD1D237B1C77857900D0477A /* SPTPersistentCacheOptions.h */; settings = {ATTRIBUTES = (Public, ); }; };
		DD1D23821C77857900D0477A /* SPTPersistentCacheRecord.h in Headers */ = {isa = PBXBuildFile; fileRef = DD1D237C1C77857900D0477A /* SPTPersistentCacheRecord.h */; settings = {ATTRIBUTES = (Public, ); }; };
		DD1D23831C77857900D0477A /* SPTPersistentCacheResponse.h in Headers */ = {isa = PBXBuildFile; fileRef = DD1D237D1C77857900D0477A /* SPTPersistentCacheResponse.h */; settings = {ATTRIBUTES = (Public, ); }; };
		DD1D23851C77857E00D0477A /* SPTPersistentCache.h in Headers */ = {isa = PBXBuildFile; fileRef = DD1D23791C77857900D0477A /* SPTPersistentCache.h */; settings = {ATTRIBUTES = (Public, ); }; };
		DD1D23861C77857E00D0477A /* SPTPersistentCacheHeader.h in Headers */ = {isa = PBXBuildFile; fileRef = DD1D237A1C77857900D0477A /* SPTPersistentCacheHeader.h */; settings = {ATTRIBUTES = (Public, ); }; };
		DD1D23871C77857E00D0477A /* SPTPersistentCacheOptions.h in Headers */ = {isa = PBXBuildFile; fileRef = DD1D237B1C77857900D0477A /* SPTPersistentCacheOptions.h */; settings = {ATTRIBUTES = (Public, ); }; };
		DD1D23881C77857E00D0477A /* SPTPersistentCacheRecord.h in Headers */ = {isa = PBXBuildFile; fileRef = DD1D237C1C77857900D0477A /* SPTPersistentCacheRecord.h */; settings = {ATTRIBUTES = (Public, ); }; };
		DD1D23891C77857E00D0477A /* SPTPersistentCacheResponse.h in Headers */ = {isa = PBXBuildFile; fileRef = DD1D237D1C77857900D0477A /* SPTPersistentCacheResponse.h */; settings = {ATTRIBUTES = (Public, ); }; };
		DD1D239E1C7785A900D0477A /* NSError+SPTPersistentCacheDomainErrors.h in Headers */ = {isa = PBXBuildFile; fileRef = DD1D238C1C7785A900D0477A /* NSError+SPTPersistentCacheDomainErrors.h */; };
		DD1D239F1C7785A900D0477A /* NSError+SPTPersistentCacheDomainErrors.m in Sources */ = {isa = PBXBuildFile; fileRef = DD1D238D1C7785A900D0477A /* NSError+SPTPersistentCacheDomainErrors.m */; };
		DD1D23A21C7785A900D0477A /* crc32iso3309.c in Sources */ = {isa = PBXBuildFile; fileRef = DD1D23901C7785A900D0477A /* crc32iso3309.c */; };
		DD1D23A31C7785A900D0477A /* crc32iso3309.h in Headers */ = {isa = PBXBuildFile; fileRef = DD1D23911C7785A900D0477A /* crc32iso3309.h */; };
		DD1D23A41C7785A900D0477A /* SPTPersistentCache.m in Sources */ = {isa = PBXBuildFile; fileRef = DD1D23921C7785A900D0477A /* SPTPersistentCache.m */; };
		DD1D23A51C7785A900D0477A /* SPTPersistentCache+Private.h in Headers */ = {isa = PBXBuildFile; fileRef = DD1D23931C7785A900D0477A /* SPTPersistentCache+Private.h */; };
		DD1D23A61C7785A900D0477A /* SPTPersistentCacheFileManager.h in Headers */ = {isa = PBXBuildFile; fileRef = DD1D23941C7785A900D0477A /* SPTPersistentCacheFileManager.h */; };
		DD1D23A71C7785A900D0477A /* SPTPersistentCacheFileManager.m in Sources */ = {isa = PBXBuildFile; fileRef = DD1D23951C7785A900D0477A /* SPTPersistentCacheFileManager.m */; };
		DD1D23A81C7785A900D0477A /* SPTPersistentCacheHeader.m in Sources */ = {isa = PBXBuildFile; fileRef = DD1D23961C7785A900D0477A /* SPTPersistentCacheHeader.m */; };
		DD1D23A91C7785A900D0477A /* SPTPersistentCacheOptions.m in Sources */ = {isa = PBXBuildFile; fileRef = DD1D23971C7785A900D0477A /* SPTPersistentCacheOptions.m */; };
		DD1D23AA1C7785A900D0477A /* SPTPersistentCacheRecord.m in Sources */ = {isa = PBXBuildFile; fileRef = DD1D23981C7785A900D0477A /* SPTPersistentCacheRecord.m */; };
		DD1D23AB1C7785A900D0477A /* SPTPersistentCacheRecord+Private.h in Headers */ = {isa = PBXBuildFile; fileRef = DD1D23991C7785A900D0477A /* SPTPersistentCacheRecord+Private.h */; };
		DD1D23AC1C7785A900D0477A /* SPTPersistentCacheResponse.m in Sources */ = {isa = PBXBuildFile; fileRef = DD1D239A1C7785A900D0477A /* SPTPersistentCacheResponse.m */; };
		DD1D23AD1C7785A900D0477A /* SPTPersistentCacheResponse+Private.h in Headers */ = {isa = PBXBuildFile; fileRef = DD1D239B1C7785A900D0477A /* SPTPersistentCacheResponse+Private.h */; };
		DD1D23AE1C7785A900D0477A /* SPTPersistentCacheGarbageCollectorScheduler.h in Headers */ = {isa = PBXBuildFile; fileRef = DD1D239C1C7785A900D0477A /* SPTPersistentCacheGarbageCollectorScheduler.h */; };
		DD1D23AF1C7785A900D0477A /* SPTPersistentCacheGarbageCollectorScheduler.m in Sources */ = {isa = PBXBuildFile; fileRef = DD1D239D1C7785A900D0477A /* SPTPersistentCacheGarbageCollectorScheduler.m */; };
		DD1D23B21C7785AE00D0477A /* crc32iso3309.c in Sources */ = {isa = PBXBuildFile; fileRef = DD1D23901C7785A900D0477A /* crc32iso3309.c */; };
		DD1D23B31C7785AE00D0477A /* crc32iso3309.h in Headers */ = {isa = PBXBuildFile; fileRef = DD1D23911C7785A900D0477A /* crc32iso3309.h */; };
		DD1D23B41C7785AE00D0477A /* SPTPersistentCache.m in Sources */ = {isa = PBXBuildFile; fileRef = DD1D23921C7785A900D0477A /* SPTPersistentCache.m */; };
		DD1D23B51C7785AE00D0477A /* SPTPersistentCache+Private.h in Headers */ = {isa = PBXBuildFile; fileRef = DD1D23931C7785A900D0477A /* SPTPersistentCache+Private.h */; };
		DD1D23B61C7785AE00D0477A /* SPTPersistentCacheFileManager.h in Headers */ = {isa = PBXBuildFile; fileRef = DD1D23941C7785A900D0477A /* SPTPersistentCacheFileManager.h */; };
		DD1D23B71C7785AE00D0477A /* SPTPersistentCacheFileManager.m in Sources */ = {isa = PBXBuildFile; fileRef = DD1D23951C7785A900D0477A /* SPTPersistentCacheFileManager.m */; };
		DD1D23B81C7785AE00D0477A /* SPTPersistentCacheHeader.m in Sources */ = {isa = PBXBuildFile; fileRef = DD1D23961C7785A900D0477A /* SPTPersistentCacheHeader.m */; };
		DD1D23B91C7785AE00D0477A /* SPTPersistentCacheOptions.m in Sources */ = {isa = PBXBuildFile; fileRef = DD1D23971C7785A900D0477A /* SPTPersistentCacheOptions.m */; };
		DD1D23BA1C7785AE00D0477A /* SPTPersistentCacheRecord.m in Sources */ = {isa = PBXBuildFile; fileRef = DD1D23981C7785A900D0477A /* SPTPersistentCacheRecord.m */; };
		DD1D23BB1C7785AE00D0477A /* SPTPersistentCacheRecord+Private.h in Headers */ = {isa = PBXBuildFile; fileRef = DD1D23991C7785A900D0477A /* SPTPersistentCacheRecord+Private.h */; };
		DD1D23BC1C7785AE00D0477A /* SPTPersistentCacheResponse.m in Sources */ = {isa = PBXBuildFile; fileRef = DD1D239A1C7785A900D0477A /* SPTPersistentCacheResponse.m */; };
		DD1D23BD1C7785AE00D0477A /* SPTPersistentCacheResponse+Private.h in Headers */ = {isa = PBXBuildFile; fileRef = DD1D239B1C7785A900D0477A /* SPTPersistentCacheResponse+Private.h */; };
		DD1D23BE1C7785AE00D0477A /* SPTPersistentCacheGarbageCollectorScheduler.h in Headers */ = {isa = PBXBuildFile; fileRef = DD1D239C1C7785A900D0477A /* SPTPersistentCacheGarbageCollectorScheduler.h */; };
		DD1D23BF1C7785AE00D0477A /* SPTPersistentCacheGarbageCollectorScheduler.m in Sources */ = {isa = PBXBuildFile; fileRef = DD1D239D1C7785A900D0477A /* SPTPersistentCacheGarbageCollectorScheduler.m */; };
/* End PBXBuildFile section */

/* Begin PBXFileReference section */
		0520219C1C737DBE003A4FB4 /* SPTPersistentCache.framework */ = {isa = PBXFileReference; explicitFileType = wrapper.framework; includeInIndex = 0; path = SPTPersistentCache.framework; sourceTree = BUILT_PRODUCTS_DIR; };
		052021F21C738048003A4FB4 /* SPTPersistentCache.framework */ = {isa = PBXFileReference; explicitFileType = wrapper.framework; includeInIndex = 0; path = SPTPersistentCache.framework; sourceTree = BUILT_PRODUCTS_DIR; };
		052021FB1C7382C6003A4FB4 /* Info.plist */ = {isa = PBXFileReference; fileEncoding = 4; lastKnownFileType = text.plist.xml; path = Info.plist; sourceTree = "<group>"; };
		052022061C738600003A4FB4 /* project.xcconfig */ = {isa = PBXFileReference; fileEncoding = 4; lastKnownFileType = text.xcconfig; name = project.xcconfig; path = ../project.xcconfig; sourceTree = "<group>"; };
		052022091C738637003A4FB4 /* spotify_os.xcconfig */ = {isa = PBXFileReference; fileEncoding = 4; lastKnownFileType = text.xcconfig; name = spotify_os.xcconfig; path = ../spotify_os.xcconfig; sourceTree = "<group>"; };
		9C9E70791C790F0B00E1CBE6 /* SPTPersistentCacheObjectDescription.m */ = {isa = PBXFileReference; fileEncoding = 4; lastKnownFileType = sourcecode.c.objc; path = SPTPersistentCacheObjectDescription.m; sourceTree = "<group>"; };
		9C9E707A1C790F0B00E1CBE6 /* SPTPersistentCacheObjectDescription.h */ = {isa = PBXFileReference; fileEncoding = 4; lastKnownFileType = sourcecode.c.h; path = SPTPersistentCacheObjectDescription.h; sourceTree = "<group>"; };
		C45526B21C77DCCC008D5570 /* SPTPersistentCacheTypeUtilities.h */ = {isa = PBXFileReference; fileEncoding = 4; lastKnownFileType = sourcecode.c.h; path = SPTPersistentCacheTypeUtilities.h; sourceTree = "<group>"; };
		C45526B31C77DCCC008D5570 /* SPTPersistentCacheTypeUtilities.m */ = {isa = PBXFileReference; fileEncoding = 4; lastKnownFileType = sourcecode.c.objc; path = SPTPersistentCacheTypeUtilities.m; sourceTree = "<group>"; };
		DD1D23791C77857900D0477A /* SPTPersistentCache.h */ = {isa = PBXFileReference; fileEncoding = 4; lastKnownFileType = sourcecode.c.h; path = SPTPersistentCache.h; sourceTree = "<group>"; };
		DD1D237A1C77857900D0477A /* SPTPersistentCacheHeader.h */ = {isa = PBXFileReference; fileEncoding = 4; lastKnownFileType = sourcecode.c.h; path = SPTPersistentCacheHeader.h; sourceTree = "<group>"; };
		DD1D237B1C77857900D0477A /* SPTPersistentCacheOptions.h */ = {isa = PBXFileReference; fileEncoding = 4; lastKnownFileType = sourcecode.c.h; path = SPTPersistentCacheOptions.h; sourceTree = "<group>"; };
		DD1D237C1C77857900D0477A /* SPTPersistentCacheRecord.h */ = {isa = PBXFileReference; fileEncoding = 4; lastKnownFileType = sourcecode.c.h; path = SPTPersistentCacheRecord.h; sourceTree = "<group>"; };
		DD1D237D1C77857900D0477A /* SPTPersistentCacheResponse.h */ = {isa = PBXFileReference; fileEncoding = 4; lastKnownFileType = sourcecode.c.h; path = SPTPersistentCacheResponse.h; sourceTree = "<group>"; };
		DD1D238C1C7785A900D0477A /* NSError+SPTPersistentCacheDomainErrors.h */ = {isa = PBXFileReference; fileEncoding = 4; lastKnownFileType = sourcecode.c.h; path = "NSError+SPTPersistentCacheDomainErrors.h"; sourceTree = "<group>"; };
		DD1D238D1C7785A900D0477A /* NSError+SPTPersistentCacheDomainErrors.m */ = {isa = PBXFileReference; fileEncoding = 4; lastKnownFileType = sourcecode.c.objc; path = "NSError+SPTPersistentCacheDomainErrors.m"; sourceTree = "<group>"; };
		DD1D23901C7785A900D0477A /* crc32iso3309.c */ = {isa = PBXFileReference; fileEncoding = 4; lastKnownFileType = sourcecode.c.c; path = crc32iso3309.c; sourceTree = "<group>"; };
		DD1D23911C7785A900D0477A /* crc32iso3309.h */ = {isa = PBXFileReference; fileEncoding = 4; lastKnownFileType = sourcecode.c.h; path = crc32iso3309.h; sourceTree = "<group>"; };
		DD1D23921C7785A900D0477A /* SPTPersistentCache.m */ = {isa = PBXFileReference; fileEncoding = 4; lastKnownFileType = sourcecode.c.objc; path = SPTPersistentCache.m; sourceTree = "<group>"; };
		DD1D23931C7785A900D0477A /* SPTPersistentCache+Private.h */ = {isa = PBXFileReference; fileEncoding = 4; lastKnownFileType = sourcecode.c.h; path = "SPTPersistentCache+Private.h"; sourceTree = "<group>"; };
		DD1D23941C7785A900D0477A /* SPTPersistentCacheFileManager.h */ = {isa = PBXFileReference; fileEncoding = 4; lastKnownFileType = sourcecode.c.h; path = SPTPersistentCacheFileManager.h; sourceTree = "<group>"; };
		DD1D23951C7785A900D0477A /* SPTPersistentCacheFileManager.m */ = {isa = PBXFileReference; fileEncoding = 4; lastKnownFileType = sourcecode.c.objc; path = SPTPersistentCacheFileManager.m; sourceTree = "<group>"; };
		DD1D23961C7785A900D0477A /* SPTPersistentCacheHeader.m */ = {isa = PBXFileReference; fileEncoding = 4; lastKnownFileType = sourcecode.c.objc; path = SPTPersistentCacheHeader.m; sourceTree = "<group>"; };
		DD1D23971C7785A900D0477A /* SPTPersistentCacheOptions.m */ = {isa = PBXFileReference; fileEncoding = 4; lastKnownFileType = sourcecode.c.objc; path = SPTPersistentCacheOptions.m; sourceTree = "<group>"; };
		DD1D23981C7785A900D0477A /* SPTPersistentCacheRecord.m */ = {isa = PBXFileReference; fileEncoding = 4; lastKnownFileType = sourcecode.c.objc; path = SPTPersistentCacheRecord.m; sourceTree = "<group>"; };
		DD1D23991C7785A900D0477A /* SPTPersistentCacheRecord+Private.h */ = {isa = PBXFileReference; fileEncoding = 4; lastKnownFileType = sourcecode.c.h; path = "SPTPersistentCacheRecord+Private.h"; sourceTree = "<group>"; };
		DD1D239A1C7785A900D0477A /* SPTPersistentCacheResponse.m */ = {isa = PBXFileReference; fileEncoding = 4; lastKnownFileType = sourcecode.c.objc; path = SPTPersistentCacheResponse.m; sourceTree = "<group>"; };
		DD1D239B1C7785A900D0477A /* SPTPersistentCacheResponse+Private.h */ = {isa = PBXFileReference; fileEncoding = 4; lastKnownFileType = sourcecode.c.h; path = "SPTPersistentCacheResponse+Private.h"; sourceTree = "<group>"; };
		DD1D239C1C7785A900D0477A /* SPTPersistentCacheGarbageCollectorScheduler.h */ = {isa = PBXFileReference; fileEncoding = 4; lastKnownFileType = sourcecode.c.h; path = SPTPersistentCacheGarbageCollectorScheduler.h; sourceTree = "<group>"; };
		DD1D239D1C7785A900D0477A /* SPTPersistentCacheGarbageCollectorScheduler.m */ = {isa = PBXFileReference; fileEncoding = 4; lastKnownFileType = sourcecode.c.objc; path = SPTPersistentCacheGarbageCollectorScheduler.m; sourceTree = "<group>"; };
/* End PBXFileReference section */

/* Begin PBXFrameworksBuildPhase section */
		052021981C737DBE003A4FB4 /* Frameworks */ = {
			isa = PBXFrameworksBuildPhase;
			buildActionMask = 2147483647;
			files = (
			);
			runOnlyForDeploymentPostprocessing = 0;
		};
		052021EE1C738048003A4FB4 /* Frameworks */ = {
			isa = PBXFrameworksBuildPhase;
			buildActionMask = 2147483647;
			files = (
			);
			runOnlyForDeploymentPostprocessing = 0;
		};
/* End PBXFrameworksBuildPhase section */

/* Begin PBXGroup section */
		052021921C737DBD003A4FB4 = {
			isa = PBXGroup;
			children = (
				052021A81C737E1E003A4FB4 /* API */,
				052021B61C737E3E003A4FB4 /* Sources */,
				052021FA1C7382B5003A4FB4 /* Supporting Files */,
				0520219D1C737DBE003A4FB4 /* Products */,
			);
			sourceTree = "<group>";
		};
		0520219D1C737DBE003A4FB4 /* Products */ = {
			isa = PBXGroup;
			children = (
				0520219C1C737DBE003A4FB4 /* SPTPersistentCache.framework */,
				052021F21C738048003A4FB4 /* SPTPersistentCache.framework */,
			);
			name = Products;
			sourceTree = "<group>";
		};
		052021A81C737E1E003A4FB4 /* API */ = {
			isa = PBXGroup;
			children = (
				DD1D23791C77857900D0477A /* SPTPersistentCache.h */,
				DD1D237A1C77857900D0477A /* SPTPersistentCacheHeader.h */,
				DD1D237B1C77857900D0477A /* SPTPersistentCacheOptions.h */,
				DD1D237C1C77857900D0477A /* SPTPersistentCacheRecord.h */,
				DD1D237D1C77857900D0477A /* SPTPersistentCacheResponse.h */,
			);
			name = API;
			path = ../include/SPTPersistentCache;
			sourceTree = "<group>";
		};
		052021B61C737E3E003A4FB4 /* Sources */ = {
			isa = PBXGroup;
			children = (
				DD1D238B1C7785A900D0477A /* Categories */,
				DD1D23901C7785A900D0477A /* crc32iso3309.c */,
				DD1D23911C7785A900D0477A /* crc32iso3309.h */,
				DD1D23921C7785A900D0477A /* SPTPersistentCache.m */,
				DD1D23931C7785A900D0477A /* SPTPersistentCache+Private.h */,
				DD1D23941C7785A900D0477A /* SPTPersistentCacheFileManager.h */,
				DD1D23951C7785A900D0477A /* SPTPersistentCacheFileManager.m */,
				DD1D23961C7785A900D0477A /* SPTPersistentCacheHeader.m */,
				9C9E707A1C790F0B00E1CBE6 /* SPTPersistentCacheObjectDescription.h */,
				9C9E70791C790F0B00E1CBE6 /* SPTPersistentCacheObjectDescription.m */,
				DD1D23971C7785A900D0477A /* SPTPersistentCacheOptions.m */,
				DD1D23981C7785A900D0477A /* SPTPersistentCacheRecord.m */,
				DD1D23991C7785A900D0477A /* SPTPersistentCacheRecord+Private.h */,
				DD1D239A1C7785A900D0477A /* SPTPersistentCacheResponse.m */,
				DD1D239B1C7785A900D0477A /* SPTPersistentCacheResponse+Private.h */,
				DD1D239C1C7785A900D0477A /* SPTPersistentCacheGarbageCollectorScheduler.h */,
				DD1D239D1C7785A900D0477A /* SPTPersistentCacheGarbageCollectorScheduler.m */,
				C45526B21C77DCCC008D5570 /* SPTPersistentCacheTypeUtilities.h */,
				C45526B31C77DCCC008D5570 /* SPTPersistentCacheTypeUtilities.m */,
			);
			name = Sources;
			path = ../Sources;
			sourceTree = "<group>";
		};
		052021FA1C7382B5003A4FB4 /* Supporting Files */ = {
			isa = PBXGroup;
			children = (
				052021FB1C7382C6003A4FB4 /* Info.plist */,
				052022061C738600003A4FB4 /* project.xcconfig */,
				052022091C738637003A4FB4 /* spotify_os.xcconfig */,
			);
			name = "Supporting Files";
			sourceTree = "<group>";
		};
		DD1D238B1C7785A900D0477A /* Categories */ = {
			isa = PBXGroup;
			children = (
				DD1D238C1C7785A900D0477A /* NSError+SPTPersistentCacheDomainErrors.h */,
				DD1D238D1C7785A900D0477A /* NSError+SPTPersistentCacheDomainErrors.m */,
			);
			path = Categories;
			sourceTree = "<group>";
		};
/* End PBXGroup section */

/* Begin PBXHeadersBuildPhase section */
		052021991C737DBE003A4FB4 /* Headers */ = {
			isa = PBXHeadersBuildPhase;
			buildActionMask = 2147483647;
			files = (
				DD1D239E1C7785A900D0477A /* NSError+SPTPersistentCacheDomainErrors.h in Headers */,
				DD1D23AB1C7785A900D0477A /* SPTPersistentCacheRecord+Private.h in Headers */,
				DD1D23A61C7785A900D0477A /* SPTPersistentCacheFileManager.h in Headers */,
				DD1D23831C77857900D0477A /* SPTPersistentCacheResponse.h in Headers */,
				C45526B41C77DCCC008D5570 /* SPTPersistentCacheTypeUtilities.h in Headers */,
				DD1D237F1C77857900D0477A /* SPTPersistentCache.h in Headers */,
				DD1D23801C77857900D0477A /* SPTPersistentCacheHeader.h in Headers */,
				DD1D23AD1C7785A900D0477A /* SPTPersistentCacheResponse+Private.h in Headers */,
				DD1D23821C77857900D0477A /* SPTPersistentCacheRecord.h in Headers */,
				DD1D23A31C7785A900D0477A /* crc32iso3309.h in Headers */,
				DD1D23AE1C7785A900D0477A /* SPTPersistentCacheGarbageCollectorScheduler.h in Headers */,
				DD1D23A51C7785A900D0477A /* SPTPersistentCache+Private.h in Headers */,
				9C9E707C1C790F0B00E1CBE6 /* SPTPersistentCacheObjectDescription.h in Headers */,
				DD1D23811C77857900D0477A /* SPTPersistentCacheOptions.h in Headers */,
			);
			runOnlyForDeploymentPostprocessing = 0;
		};
		052021EF1C738048003A4FB4 /* Headers */ = {
			isa = PBXHeadersBuildPhase;
			buildActionMask = 2147483647;
			files = (
				DD1D23BE1C7785AE00D0477A /* SPTPersistentCacheGarbageCollectorScheduler.h in Headers */,
				DD1D23B61C7785AE00D0477A /* SPTPersistentCacheFileManager.h in Headers */,
				DD1D23851C77857E00D0477A /* SPTPersistentCache.h in Headers */,
				DD1D23B51C7785AE00D0477A /* SPTPersistentCache+Private.h in Headers */,
				DD1D23BB1C7785AE00D0477A /* SPTPersistentCacheRecord+Private.h in Headers */,
				DD1D23B31C7785AE00D0477A /* crc32iso3309.h in Headers */,
				DD1D23BD1C7785AE00D0477A /* SPTPersistentCacheResponse+Private.h in Headers */,
				DD1D23871C77857E00D0477A /* SPTPersistentCacheOptions.h in Headers */,
				9C9E707E1C790F3B00E1CBE6 /* SPTPersistentCacheObjectDescription.h in Headers */,
				DD1D23891C77857E00D0477A /* SPTPersistentCacheResponse.h in Headers */,
				C45526B51C77DCCC008D5570 /* SPTPersistentCacheTypeUtilities.h in Headers */,
				DD1D23861C77857E00D0477A /* SPTPersistentCacheHeader.h in Headers */,
				DD1D23881C77857E00D0477A /* SPTPersistentCacheRecord.h in Headers */,
			);
			runOnlyForDeploymentPostprocessing = 0;
		};
/* End PBXHeadersBuildPhase section */

/* Begin PBXNativeTarget section */
		0520219B1C737DBE003A4FB4 /* SPTPersistentCache-iOS */ = {
			isa = PBXNativeTarget;
			buildConfigurationList = 052021A41C737DBE003A4FB4 /* Build configuration list for PBXNativeTarget "SPTPersistentCache-iOS" */;
			buildPhases = (
				052021971C737DBE003A4FB4 /* Sources */,
				052021981C737DBE003A4FB4 /* Frameworks */,
				052021991C737DBE003A4FB4 /* Headers */,
				0520219A1C737DBE003A4FB4 /* Resources */,
			);
			buildRules = (
			);
			dependencies = (
			);
			name = "SPTPersistentCache-iOS";
			productName = SPTPersistentCacheFramework;
			productReference = 0520219C1C737DBE003A4FB4 /* SPTPersistentCache.framework */;
			productType = "com.apple.product-type.framework";
		};
		052021F11C738048003A4FB4 /* SPTPersistentCache-OSX */ = {
			isa = PBXNativeTarget;
			buildConfigurationList = 052021F71C738048003A4FB4 /* Build configuration list for PBXNativeTarget "SPTPersistentCache-OSX" */;
			buildPhases = (
				052021ED1C738048003A4FB4 /* Sources */,
				052021EE1C738048003A4FB4 /* Frameworks */,
				052021EF1C738048003A4FB4 /* Headers */,
				052021F01C738048003A4FB4 /* Resources */,
			);
			buildRules = (
			);
			dependencies = (
			);
			name = "SPTPersistentCache-OSX";
			productName = SPTPersistentCacheOSXFramework;
			productReference = 052021F21C738048003A4FB4 /* SPTPersistentCache.framework */;
			productType = "com.apple.product-type.framework";
		};
/* End PBXNativeTarget section */

/* Begin PBXProject section */
		052021931C737DBD003A4FB4 /* Project object */ = {
			isa = PBXProject;
			attributes = {
				CLASSPREFIX = SPTPersistentCache;
				LastUpgradeCheck = 0730;
				ORGANIZATIONNAME = Spotify;
				TargetAttributes = {
					0520219B1C737DBE003A4FB4 = {
						CreatedOnToolsVersion = 7.2.1;
					};
					052021F11C738048003A4FB4 = {
						CreatedOnToolsVersion = 7.2.1;
					};
				};
			};
			buildConfigurationList = 052021961C737DBD003A4FB4 /* Build configuration list for PBXProject "SPTPersistentCacheFramework" */;
			compatibilityVersion = "Xcode 6.3";
			developmentRegion = English;
			hasScannedForEncodings = 0;
			knownRegions = (
				en,
			);
			mainGroup = 052021921C737DBD003A4FB4;
			productRefGroup = 0520219D1C737DBE003A4FB4 /* Products */;
			projectDirPath = "";
			projectRoot = "";
			targets = (
				0520219B1C737DBE003A4FB4 /* SPTPersistentCache-iOS */,
				052021F11C738048003A4FB4 /* SPTPersistentCache-OSX */,
			);
		};
/* End PBXProject section */

/* Begin PBXResourcesBuildPhase section */
		0520219A1C737DBE003A4FB4 /* Resources */ = {
			isa = PBXResourcesBuildPhase;
			buildActionMask = 2147483647;
			files = (
			);
			runOnlyForDeploymentPostprocessing = 0;
		};
		052021F01C738048003A4FB4 /* Resources */ = {
			isa = PBXResourcesBuildPhase;
			buildActionMask = 2147483647;
			files = (
			);
			runOnlyForDeploymentPostprocessing = 0;
		};
/* End PBXResourcesBuildPhase section */

/* Begin PBXSourcesBuildPhase section */
		052021971C737DBE003A4FB4 /* Sources */ = {
			isa = PBXSourcesBuildPhase;
			buildActionMask = 2147483647;
			files = (
				DD1D23AA1C7785A900D0477A /* SPTPersistentCacheRecord.m in Sources */,
				DD1D23A21C7785A900D0477A /* crc32iso3309.c in Sources */,
<<<<<<< HEAD
				DD1D23AF1C7785A900D0477A /* SPTPersistentCacheGarbageCollectorScheduler.m in Sources */,
=======
				9C9E707B1C790F0B00E1CBE6 /* SPTPersistentCacheObjectDescription.m in Sources */,
				DD1D23AF1C7785A900D0477A /* SPTPersistentCacheTimerProxy.m in Sources */,
>>>>>>> 5f687502
				DD1D23A71C7785A900D0477A /* SPTPersistentCacheFileManager.m in Sources */,
				DD1D239F1C7785A900D0477A /* NSError+SPTPersistentCacheDomainErrors.m in Sources */,
				DD1D23A81C7785A900D0477A /* SPTPersistentCacheHeader.m in Sources */,
				C45526B61C77DCCC008D5570 /* SPTPersistentCacheTypeUtilities.m in Sources */,
				DD1D23A41C7785A900D0477A /* SPTPersistentCache.m in Sources */,
				DD1D23AC1C7785A900D0477A /* SPTPersistentCacheResponse.m in Sources */,
				DD1D23A91C7785A900D0477A /* SPTPersistentCacheOptions.m in Sources */,
			);
			runOnlyForDeploymentPostprocessing = 0;
		};
		052021ED1C738048003A4FB4 /* Sources */ = {
			isa = PBXSourcesBuildPhase;
			buildActionMask = 2147483647;
			files = (
				DD1D23BF1C7785AE00D0477A /* SPTPersistentCacheGarbageCollectorScheduler.m in Sources */,
				DD1D23B21C7785AE00D0477A /* crc32iso3309.c in Sources */,
				DD1D23B81C7785AE00D0477A /* SPTPersistentCacheHeader.m in Sources */,
				DD1D23BC1C7785AE00D0477A /* SPTPersistentCacheResponse.m in Sources */,
				DD1D23BA1C7785AE00D0477A /* SPTPersistentCacheRecord.m in Sources */,
				DD1D23B71C7785AE00D0477A /* SPTPersistentCacheFileManager.m in Sources */,
				DD1D23B91C7785AE00D0477A /* SPTPersistentCacheOptions.m in Sources */,
				DD1D23B41C7785AE00D0477A /* SPTPersistentCache.m in Sources */,
				C45526B71C77DCCC008D5570 /* SPTPersistentCacheTypeUtilities.m in Sources */,
				9C9E707D1C790F3700E1CBE6 /* SPTPersistentCacheObjectDescription.m in Sources */,
			);
			runOnlyForDeploymentPostprocessing = 0;
		};
/* End PBXSourcesBuildPhase section */

/* Begin XCBuildConfiguration section */
		052021A21C737DBE003A4FB4 /* Debug */ = {
			isa = XCBuildConfiguration;
			baseConfigurationReference = 052022061C738600003A4FB4 /* project.xcconfig */;
			buildSettings = {
				HEADER_SEARCH_PATHS = ../include;
				INFOPLIST_FILE = Info.plist;
				SPT_BUILDING_FRAMEWORK = 1;
			};
			name = Debug;
		};
		052021A31C737DBE003A4FB4 /* Release */ = {
			isa = XCBuildConfiguration;
			baseConfigurationReference = 052022061C738600003A4FB4 /* project.xcconfig */;
			buildSettings = {
				HEADER_SEARCH_PATHS = ../include;
				INFOPLIST_FILE = Info.plist;
				SPT_BUILDING_FRAMEWORK = 1;
			};
			name = Release;
		};
		052021A51C737DBE003A4FB4 /* Debug */ = {
			isa = XCBuildConfiguration;
			buildSettings = {
				DEFINES_MODULE = YES;
				IPHONEOS_DEPLOYMENT_TARGET = 8.0;
				PRODUCT_BUNDLE_IDENTIFIER = "com.spotify.SPTPersistentCache-iOS";
				PRODUCT_NAME = SPTPersistentCache;
				SKIP_INSTALL = YES;
				SUPPORTED_PLATFORMS = "iphonesimulator iphoneos";
				VALID_ARCHS = "i386 x86_64 armv7 arm64 armv7s";
			};
			name = Debug;
		};
		052021A61C737DBE003A4FB4 /* Release */ = {
			isa = XCBuildConfiguration;
			buildSettings = {
				DEFINES_MODULE = YES;
				IPHONEOS_DEPLOYMENT_TARGET = 8.0;
				PRODUCT_BUNDLE_IDENTIFIER = "com.spotify.SPTPersistentCache-iOS";
				PRODUCT_NAME = SPTPersistentCache;
				SKIP_INSTALL = YES;
				SUPPORTED_PLATFORMS = "iphonesimulator iphoneos";
				VALID_ARCHS = "i386 x86_64 armv7 arm64 armv7s";
			};
			name = Release;
		};
		052021F81C738048003A4FB4 /* Debug */ = {
			isa = XCBuildConfiguration;
			buildSettings = {
				CODE_SIGN_IDENTITY = "-";
				COMBINE_HIDPI_IMAGES = YES;
				DEFINES_MODULE = YES;
				DYLIB_COMPATIBILITY_VERSION = 1;
				DYLIB_CURRENT_VERSION = 1;
				DYLIB_INSTALL_NAME_BASE = "@rpath";
				FRAMEWORK_VERSION = A;
				PRODUCT_BUNDLE_IDENTIFIER = "com.spotify.SPTPersistentCache-OSX";
				PRODUCT_NAME = SPTPersistentCache;
				SDKROOT = macosx;
				SKIP_INSTALL = YES;
				SUPPORTED_PLATFORMS = macosx;
				VALID_ARCHS = "i386 x86_64";
			};
			name = Debug;
		};
		052021F91C738048003A4FB4 /* Release */ = {
			isa = XCBuildConfiguration;
			buildSettings = {
				CODE_SIGN_IDENTITY = "-";
				COMBINE_HIDPI_IMAGES = YES;
				DEFINES_MODULE = YES;
				DYLIB_COMPATIBILITY_VERSION = 1;
				DYLIB_CURRENT_VERSION = 1;
				DYLIB_INSTALL_NAME_BASE = "@rpath";
				FRAMEWORK_VERSION = A;
				PRODUCT_BUNDLE_IDENTIFIER = "com.spotify.SPTPersistentCache-OSX";
				PRODUCT_NAME = SPTPersistentCache;
				SDKROOT = macosx;
				SKIP_INSTALL = YES;
				SUPPORTED_PLATFORMS = macosx;
				VALID_ARCHS = "i386 x86_64";
			};
			name = Release;
		};
/* End XCBuildConfiguration section */

/* Begin XCConfigurationList section */
		052021961C737DBD003A4FB4 /* Build configuration list for PBXProject "SPTPersistentCacheFramework" */ = {
			isa = XCConfigurationList;
			buildConfigurations = (
				052021A21C737DBE003A4FB4 /* Debug */,
				052021A31C737DBE003A4FB4 /* Release */,
			);
			defaultConfigurationIsVisible = 0;
			defaultConfigurationName = Release;
		};
		052021A41C737DBE003A4FB4 /* Build configuration list for PBXNativeTarget "SPTPersistentCache-iOS" */ = {
			isa = XCConfigurationList;
			buildConfigurations = (
				052021A51C737DBE003A4FB4 /* Debug */,
				052021A61C737DBE003A4FB4 /* Release */,
			);
			defaultConfigurationIsVisible = 0;
			defaultConfigurationName = Release;
		};
		052021F71C738048003A4FB4 /* Build configuration list for PBXNativeTarget "SPTPersistentCache-OSX" */ = {
			isa = XCConfigurationList;
			buildConfigurations = (
				052021F81C738048003A4FB4 /* Debug */,
				052021F91C738048003A4FB4 /* Release */,
			);
			defaultConfigurationIsVisible = 0;
			defaultConfigurationName = Release;
		};
/* End XCConfigurationList section */
	};
	rootObject = 052021931C737DBD003A4FB4 /* Project object */;
}<|MERGE_RESOLUTION|>--- conflicted
+++ resolved
@@ -329,12 +329,8 @@
 			files = (
 				DD1D23AA1C7785A900D0477A /* SPTPersistentCacheRecord.m in Sources */,
 				DD1D23A21C7785A900D0477A /* crc32iso3309.c in Sources */,
-<<<<<<< HEAD
 				DD1D23AF1C7785A900D0477A /* SPTPersistentCacheGarbageCollectorScheduler.m in Sources */,
-=======
 				9C9E707B1C790F0B00E1CBE6 /* SPTPersistentCacheObjectDescription.m in Sources */,
-				DD1D23AF1C7785A900D0477A /* SPTPersistentCacheTimerProxy.m in Sources */,
->>>>>>> 5f687502
 				DD1D23A71C7785A900D0477A /* SPTPersistentCacheFileManager.m in Sources */,
 				DD1D239F1C7785A900D0477A /* NSError+SPTPersistentCacheDomainErrors.m in Sources */,
 				DD1D23A81C7785A900D0477A /* SPTPersistentCacheHeader.m in Sources */,
